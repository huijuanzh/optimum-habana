--- conflicted
+++ resolved
@@ -2898,13 +2898,9 @@
                 + start_token_idx
             )
             # Create a mask for positions greater than the first eos_token_id
-<<<<<<< HEAD
-            mask = torch.arange(generation_config.max_length).expand(
+            mask = torch.arange(generation_config.max_length, device="hpu").expand(
                 batch_size, generation_config.max_length
             ) > eos_positions.unsqueeze(1)
-=======
-            mask = torch.arange(max_length, device="hpu").expand(batch_size, max_length) > eos_positions.unsqueeze(1)
->>>>>>> 71f0323e
             # Apply the mask to set positions greater than the first eos_token_id to pad_token_id
             input_ids[mask] = pad_token_id
 
