# coding=utf-8
# Copyright 2022 The Google AI Language Team Authors, Facebook AI Research authors and The HuggingFace Inc. team.
# Copyright (c) 2020, NVIDIA CORPORATION.  All rights reserved.
#
# Licensed under the Apache License, Version 2.0 (the "License");
# you may not use this file except in compliance with the License.
# You may obtain a copy of the License at
#
#     http://www.apache.org/licenses/LICENSE-2.0
#
# Unless required by applicable law or agreed to in writing, software
# distributed under the License is distributed on an "AS IS" BASIS,
# WITHOUT WARRANTIES OR CONDITIONS OF ANY KIND, either express or implied.
# See the License for the specific language governing permissions and
# limitations under the License.

import copy
import inspect
import math
import warnings
from typing import TYPE_CHECKING, Any, Callable, Dict, List, Optional, Tuple, Union

import torch
import torch.distributed as dist
from packaging import version
from transformers.cache_utils import (
    Cache,
    DynamicCache,
    EncoderDecoderCache,
    OffloadedCache,
    QuantizedCacheConfig,
    StaticCache,
)
from transformers.generation.beam_constraints import DisjunctiveConstraint, PhrasalConstraint
from transformers.generation.beam_search import BeamScorer, BeamSearchScorer, ConstrainedBeamSearchScorer
from transformers.generation.candidate_generator import (
    AssistantVocabTranslatorCache,
    AssistedCandidateGeneratorDifferentTokenizers,
    CandidateGenerator,
    EarlyExitCandidateGenerator,
    PromptLookupCandidateGenerator,
    UniversalSpeculativeDecodingGenerator,
    _crop_past_key_values,
    _prepare_attention_mask,
    _prepare_token_type_ids,
)
from transformers.generation.configuration_utils import NEED_SETUP_CACHE_CLASSES_MAPPING, QUANT_BACKEND_CLASSES_MAPPING
from transformers.generation.logits_process import LogitsProcessorList
from transformers.generation.stopping_criteria import (
    ConfidenceCriteria,
    EosTokenCriteria,
    MaxLengthCriteria,
    MaxTimeCriteria,
    StoppingCriteriaList,
    StopStringCriteria,
)
from transformers.generation.utils import (
    ALL_CACHE_NAMES,
    GenerateBeamDecoderOnlyOutput,
    GenerateBeamEncoderDecoderOutput,
    GenerateBeamOutput,
    GenerateDecoderOnlyOutput,
    GenerateEncoderDecoderOutput,
    GenerateNonBeamOutput,
    GenerateOutput,
    GenerationMixin,
    GenerationMode,
    _split_model_outputs,
    stack_model_outputs,
)
from transformers.integrations.deepspeed import is_deepspeed_zero3_enabled
from transformers.integrations.fsdp import is_fsdp_managed_module
from transformers.modeling_outputs import CausalLMOutputWithPast, Seq2SeqLMOutput
from transformers.utils import ModelOutput, is_hqq_available, is_optimum_quanto_available

from optimum.utils import logging

from ...utils import HabanaGenerationTime, HabanaProfile
from ..integrations.deepspeed import unwrap_deepspeed_model
from .candidate_generator import GaudiAssistedCandidateGenerator
from .configuration_utils import GaudiGenerationConfig


if TYPE_CHECKING:
    from transformers import PreTrainedModel
    from transformers.generation.streamers import BaseStreamer
    from transformers.tokenization_utils_base import PreTrainedTokenizerBase

    from .candidate_generator import GaudiCandidateGenerator


MODELS_OPTIMIZED_WITH_STATIC_SHAPES = [
    "bloom",
    "gpt2",
    "opt",
    "gptj",
    "gpt_neo",
    "gpt_neox",
    "llama",
    "falcon",
    "codegen",
    "gpt_bigcode",
    "bart",
    "mpt",
    "t5",
    "mistral",
    "phi",
    "mixtral",
    "gemma",
    "gemma2",
    "blip_text_model",
    "seamless_m4t",
    "starcoder2",
    "persimmon",
    "qwen2",
    "llava",
    "llava_next",
    "llava_onevision",
    "stablelm",
    "mamba",
    "deci",
    "cohere",
    "qwen2_moe",
    "xglm",
    "whisper",
    "paligemma",
    "idefics2",
    "mllama",
    "video_llava",
    "minicpm3",
    "baichuan",
    "deepseek_v2",
    "deepseek_v3",
    "chatglm",
    "qwen2_vl",
    "qwen3",
    "qwen3_moe",
<<<<<<< HEAD
    "welm_v3",
    "welm_moe",
    "mock_llama",
=======
>>>>>>> 15df8d20
]

# Initial generated token index is set to 1 to accomodate SOS (start of string) token.
INITIAL_TOKEN_IDX = 1

logger = logging.get_logger(__name__)


def incrementor(bucket_size, prompt_len):
    assert bucket_size > 0
    passnum = -1
    while True:
        passnum += 1
        if passnum == 0:
            token_idx = prompt_len
            allocated_space = int(math.ceil(prompt_len / bucket_size) * bucket_size)
            if prompt_len % bucket_size == 0:
                allocated_space += bucket_size
            need_expansion = True
        else:
            token_idx += 1
            need_expansion = token_idx >= allocated_space
            if need_expansion:
                assert (allocated_space - token_idx) <= bucket_size
                allocated_space += bucket_size
        yield {
            "allocated_space": allocated_space,
            "passnum": passnum,
            "token_idx": token_idx,
            "need_expansion": need_expansion,
        }


def get_final_stopping_criteria(x):
    if isinstance(x, bool):
        return x
    elif torch.is_tensor(x):
        return x.all() if x.dim() > 0 else x
    else:
        raise TypeError(f"The stopping criteria should be either a boolean or a torch.tensor but got {type(x)}.")


class GaudiGenerationMixin(GenerationMixin):
    """
    This class enables to perform fast generation in lazy mode and with HPU graphs.
    The only difference with GenerationMixin is that the various generation
    methods will generate sequences whose size is max_length. Having constant
    sizes allows to make the most of lazy mode and HPU graphs.
    """

    def _prepare_inputs_for_generation(
        self,
        input_ids: torch.LongTensor,
        past_key_values: Optional[Cache] = None,
        attention_mask: Optional[torch.LongTensor] = None,
        inputs_embeds: Optional[torch.FloatTensor] = None,
        cache_position: Optional[torch.LongTensor] = None,
        **kwargs,
    ):
        """
        Prepare the model inputs for generation. In includes operations like computing the 4D attention mask or
        slicing inputs given the existing cache.

        See the forward pass in the model documentation for expected arguments (different models might have different
        requirements for e.g. `past_key_values`). This function should work as is for most LLMs.

        Copied from https://github.com/huggingface/transformers/blob/v4.48.2/src/transformers/generation/utils.py#L349
        Extended with custom modifications to remove keys not used in the forward method.
        """

        # 1. Handle BC:
        model_inputs = {}
        # - some models don't have `Cache` support (which implies they don't expect `cache_position` in `forward`)
        if self._supports_cache_class:
            model_inputs["cache_position"] = cache_position
        # - `cache_position` was not a mandatory input in `prepare_inputs_for_generation` for those models, and this
        #   function may be called outside of `generate`. Handle most use cases by creating `cache_position` on the fly
        #   (this alternative is not as robust as calling `generate` and letting it create `cache_position`)
        elif cache_position is None:
            past_length = past_key_values[0][0].shape[2] if past_key_values is not None else 0
            cache_position = torch.arange(past_length, input_ids.shape[1], dtype=torch.long, device=input_ids.device)

        # 2. Generic cache-dependent input preparation
        if past_key_values is not None:
            model_inputs["past_key_values"] = past_key_values
            inputs_embeds, input_ids = self._cache_dependant_input_preparation(
                input_ids, inputs_embeds, cache_position
            )

        # 3. Prepare base model inputs
        input_ids_key = "decoder_input_ids" if self.config.is_encoder_decoder else "input_ids"
        # if `inputs_embeds` are passed, we only want to use them in the 1st generation step for every prompt.
        if not self.config.is_encoder_decoder:
            if inputs_embeds is not None and len(cache_position) == inputs_embeds.shape[1]:
                model_inputs[input_ids_key] = None
                model_inputs["inputs_embeds"] = inputs_embeds
            else:
                # `clone` calls in this function ensure a consistent stride. See #32227
                model_inputs[input_ids_key] = input_ids.clone(memory_format=torch.contiguous_format)
                model_inputs["inputs_embeds"] = None
        else:
            model_inputs[input_ids_key] = input_ids.clone(memory_format=torch.contiguous_format)

        # 4. Create missing `position_ids` on the fly
        encoder_attention_mask = attention_mask if self.config.is_encoder_decoder else None
        attention_mask = (
            kwargs.pop("decoder_attention_mask", None) if self.config.is_encoder_decoder else attention_mask
        )
        attention_mask_key = "decoder_attention_mask" if self.config.is_encoder_decoder else "attention_mask"
        position_ids_key = "decoder_position_ids" if self.config.is_encoder_decoder else "position_ids"
        if (
            attention_mask is not None
            and kwargs.get(position_ids_key) is None
            and position_ids_key in set(inspect.signature(self.forward).parameters.keys())
        ):
            position_ids = attention_mask.long().cumsum(-1) - 1
            position_ids.masked_fill_(attention_mask == 0, 1)
            kwargs[position_ids_key] = position_ids  # placed in kwargs for further processing (see below)

        # 5. Slice model inputs if it's an input that should have the same length as `input_ids`
        for model_input_name in ["position_ids", "token_type_ids", "decoder_position_ids"]:
            model_input = kwargs.get(model_input_name)
            if model_input is not None:
                if past_key_values is not None:
                    current_input_length = (
                        model_inputs["inputs_embeds"].shape[1]
                        if model_inputs.get("inputs_embeds") is not None
                        else model_inputs[input_ids_key].shape[1]
                    )
                    model_input = model_input[:, -current_input_length:]
                    model_input = model_input.clone(memory_format=torch.contiguous_format)
                model_inputs[model_input_name] = model_input

        # 6. Create 4D attention mask is we are using a `StaticCache` (important for performant compiled forward pass)
        if isinstance(past_key_values, StaticCache) and attention_mask.ndim == 2:
            if model_inputs["inputs_embeds"] is not None:
                batch_size, sequence_length, _ = model_inputs["inputs_embeds"].shape
                device = model_inputs["inputs_embeds"].device
            else:
                batch_size, sequence_length = model_inputs[input_ids_key].shape
                device = model_inputs[input_ids_key].device

            # Create the causal mask with fixed shape in advance, to reduce recompilations. If the function to create
            # the 4D causal mask exists, it should be present in the base model (XXXModel class).
            base_model = getattr(self, self.base_model_prefix, None)
            if base_model is None:
                causal_mask_creation_function = getattr(
                    self, "_prepare_4d_causal_attention_mask_with_cache_position", None
                )
            else:
                causal_mask_creation_function = getattr(
                    base_model, "_prepare_4d_causal_attention_mask_with_cache_position", None
                )
            if causal_mask_creation_function is None:
                logger.warning_once(
                    f"{self.__class__.__name__} has no `_prepare_4d_causal_attention_mask_with_cache_position` method "
                    "defined in its base modeling class. Compiled forward passes will be sub-optimal. If you're "
                    "writing code, see Llama for an example implementation. If you're a user, please report this "
                    "issue on GitHub."
                )
            else:
                attention_mask = causal_mask_creation_function(
                    attention_mask,
                    sequence_length=sequence_length,
                    target_length=past_key_values.get_max_cache_shape(),
                    dtype=self.dtype,
                    device=device,
                    cache_position=cache_position,
                    batch_size=batch_size,
                    config=self.config,
                    past_key_values=past_key_values,
                )
        if attention_mask is not None:
            model_inputs[attention_mask_key] = attention_mask

        if encoder_attention_mask is not None:
            model_inputs["attention_mask"] = encoder_attention_mask

        # 7. Forward ALL kwargs that are uninitialized (e.g. `use_cache`).
        for key, value in kwargs.items():
            if key not in model_inputs:
                model_inputs[key] = value

        # 8. Remove unexpected `generate` inputs (TODO @joao: fix trainer and examples)
        model_inputs.pop("labels", None)

        # 9. Custom logic to remove unused keys
        forward_call = self._slow_forward if torch._C._get_tracing_state() else self.forward
        forward_call_signature = inspect.signature(forward_call)
        forward_call_has_kwargs = False
        for param in forward_call_signature.parameters.values():
            if param.kind == param.VAR_KEYWORD:
                forward_call_has_kwargs = True
                break

        if not forward_call_has_kwargs:
            forward_call_keys = set(forward_call_signature.parameters.keys())
            model_inputs_keys = list(model_inputs.keys())
            for key in model_inputs_keys:
                if key not in forward_call_keys:
                    del model_inputs[key]

        return model_inputs

    def _get_hpu_graphs_kwargs(self, model_kwargs):
        hpu_graphs_kwargs = {}
        if model_kwargs["limit_hpu_graphs"]:
            hpu_graphs_kwargs.update({"bypass_hpu_graphs": False})
            if "first_token" not in model_kwargs.keys():
                model_kwargs["first_token"] = True
                hpu_graphs_kwargs.update({"bypass_hpu_graphs": True})
        return hpu_graphs_kwargs

    def _prepare_decoder_attention_mask(
        self,
        max_steps: int,  # current stopping criteria
        batch_size: int,
        device: Union[str, torch.device],
        dtype: torch.dtype = torch.bool,
    ) -> torch.Tensor:
        decoder_attention_mask = torch.zeros((batch_size, max_steps), device=device, dtype=dtype)
        index = torch.tensor(0, device=device)
        return decoder_attention_mask.index_fill(1, index, 1)  # First position with 1

    def _prepare_decoder_input_ids_for_generation(
        self,
        batch_size: int,
        model_input_name: str,
        model_kwargs: Dict[str, torch.Tensor],
        decoder_start_token_id: torch.Tensor,
        device: Optional[torch.device] = None,
        max_new_tokens: int = None,
        pad_token_id: int = None,
    ) -> Tuple[torch.LongTensor, Dict[str, torch.Tensor]]:
        """Prepares `decoder_input_ids` for generation with encoder-decoder models"""
        # 1. Check whether the user has defined `decoder_input_ids` manually. To facilitate in terms of input naming,
        # we also allow the user to pass it under `input_ids`, if the encoder does not use it as the main input.
        if model_kwargs is not None and "decoder_input_ids" in model_kwargs:
            decoder_input_ids = model_kwargs.pop("decoder_input_ids")
        elif "input_ids" in model_kwargs and model_input_name != "input_ids":
            decoder_input_ids = model_kwargs.pop("input_ids")
        else:
            decoder_input_ids = None

        token_idx = model_kwargs.get("token_idx", None)

        # 2. `decoder_start_token_id` must have shape (batch_size, 1)
        if device is None:
            device = self.device
        if token_idx is None:
            if decoder_start_token_id.ndim == 1:
                if decoder_start_token_id.shape[0] != batch_size:
                    raise ValueError(
                        f"`decoder_start_token_id` expected to have length {batch_size} but got {decoder_start_token_id.shape[0]}"
                    )
                decoder_start_token_id = decoder_start_token_id.view(-1, 1)
            else:
                decoder_start_token_id = (
                    torch.ones((batch_size, 1), dtype=torch.long, device=device) * decoder_start_token_id
                )
        else:
            # creating padded decoder_input_ids to achieve static shapes. Later new tokens once generated are copied in to decoder_input_ids based on token_idx
            max_length = max_new_tokens + 1 if max_new_tokens is not None else self.generation_config.max_length
            decoder_start_token_id = (
                torch.ones((batch_size, 1), dtype=torch.long, device=device) * decoder_start_token_id
            )
            decoder_start_token_id = torch.nn.functional.pad(
                decoder_start_token_id, (0, max_length - 1), value=pad_token_id
            )

        # 3. Encoder-decoder models expect the `decoder_input_ids` to start with a special token. Let's ensure that.
        # no user input -> use decoder_start_token_id as decoder_input_ids
        if decoder_input_ids is None:
            decoder_input_ids = decoder_start_token_id
        # exception: Donut checkpoints have task-specific decoder starts and don't expect a BOS token. Note that the
        # original checkpoints can't be detected through `self.__class__.__name__.lower()`, needing custom logic.
        # See: https://github.com/huggingface/transformers/pull/31470
        elif "donut" in self.__class__.__name__.lower() or (
            self.config.model_type == "vision-encoder-decoder" and "donut" in self.config.encoder.model_type.lower()
        ):
            pass
        # user input but doesn't start with decoder_start_token_id -> prepend decoder_start_token_id (and adjust
        # decoder_attention_mask if provided)
        elif (decoder_input_ids[:, 0] != decoder_start_token_id[:, 0]).all().item():
            if token_idx is None:
                decoder_input_ids = torch.cat([decoder_start_token_id, decoder_input_ids], dim=-1)
            else:
                decoder_input_ids_len = decoder_input_ids.shape[-1]
                max_length = (
                    max_new_tokens + decoder_input_ids_len + 1
                    if max_new_tokens is not None
                    else self.generation_config.max_length
                )
                if max_length != decoder_start_token_id.shape[-1]:
                    decoder_start_token_id = torch.nn.functional.pad(
                        decoder_start_token_id,
                        (0, max_length - decoder_start_token_id.shape[-1]),
                        value=pad_token_id,
                    )
                decoder_start_token_id[:, 1 : 1 + decoder_input_ids_len, ...] = decoder_input_ids
                decoder_input_ids = decoder_start_token_id
                token_idx.add_(1)
            if "decoder_attention_mask" in model_kwargs:
                decoder_attention_mask = model_kwargs["decoder_attention_mask"]
                decoder_attention_mask = torch.cat(
                    (torch.ones_like(decoder_attention_mask)[:, :1], decoder_attention_mask),
                    dim=-1,
                )
                model_kwargs["decoder_attention_mask"] = decoder_attention_mask
        else:
            if token_idx is not None:
                decoder_input_ids_len = decoder_input_ids.shape[-1]
                max_length = (
                    max_new_tokens + decoder_input_ids_len
                    if max_new_tokens is not None
                    else self.generation_config.max_length
                )
                decoder_input_ids = torch.nn.functional.pad(
                    decoder_input_ids, (0, max_length - decoder_input_ids_len), value=pad_token_id
                )
                token_idx.copy_(decoder_input_ids_len)
                if "decoder_attention_mask" in model_kwargs:
                    decoder_attention_mask = model_kwargs["decoder_attention_mask"]
                    pad_len = max_length - decoder_attention_mask.shape[-1]
                    decoder_attention_mask = torch.cat(
                        (torch.ones_like(decoder_attention_mask)[:, :pad_len], decoder_attention_mask),
                        dim=-1,
                    )
                    model_kwargs["decoder_attention_mask"] = decoder_attention_mask

        return decoder_input_ids, model_kwargs

    @staticmethod
    def _expand_inputs_for_generation(
        expand_size: int = 1,
        is_encoder_decoder: bool = False,
        input_ids: Optional[torch.LongTensor] = None,
        **model_kwargs,
    ) -> Tuple[torch.LongTensor, Dict[str, Any]]:
        """
        Expands tensors from [batch_size, ...] to [batch_size * expand_size, ...].

        Copied from Transformers: https://github.com/huggingface/transformers/blob/527ab894e59b6582578008e3b47648a65063f73d/src/transformers/generation/utils.py#L704
        The tensor `token_idx` is not expanded.
        """
        # Do not call torch.repeat_interleave if expand_size is 1 because it clones
        # the input tensor and thus requires more memory although no change is applied
        if expand_size == 1:
            return input_ids, model_kwargs

        def _expand_dict_for_generation(dict_to_expand):
            for key in dict_to_expand:
                if (
                    key != "token_idx"
                    and key != "decoder_input_ids"
                    and key != "cache_position"
                    and key != "inputs_embeds_offset"
                    and dict_to_expand[key] is not None
                    and isinstance(dict_to_expand[key], torch.Tensor)
                ):
                    dict_to_expand[key] = dict_to_expand[key].repeat_interleave(expand_size, dim=0)
            return dict_to_expand

        if input_ids is not None:
            input_ids = input_ids.repeat_interleave(expand_size, dim=0)

        model_kwargs = _expand_dict_for_generation(model_kwargs)

        if is_encoder_decoder:
            if model_kwargs.get("encoder_outputs") is None:
                raise ValueError("If `is_encoder_decoder` is True, make sure that `encoder_outputs` is defined.")
            model_kwargs["encoder_outputs"] = _expand_dict_for_generation(model_kwargs["encoder_outputs"])

        return input_ids, model_kwargs

    def _pad_past_key_values(self, model_kwargs):
        # Early return if no past key values to pad
        past_key_values = model_kwargs.get("past_key_values")
        if not past_key_values:
            return

        # Determine if the model is MQA or not
        is_mqa_model = model_kwargs.get("mqa_model", False)
        lazy_mode = model_kwargs.get("lazy_mode", False)
        pad_amount = model_kwargs.get("kv_cache_pad_len", 0)
        kv_cache_len = model_kwargs.get("kv_cache_len", 0)
        kv_cache_len_pad_amount = kv_cache_len - pad_amount

        # For MQA models, past_key_values is a tensor
        if is_mqa_model:
            for i, layer in enumerate(past_key_values):  # Iterate over layers
                if torch.is_tensor(layer) and layer.shape[-2] == kv_cache_len_pad_amount:
                    # tensor(batch_size, kv_cache_len, n_heads * head_dim * 2) k and v stacked
                    past_key_values[i] = torch.nn.functional.pad(layer, (0, 0, 0, pad_amount))
                    # Mark step if lazy mode is enabled
                    if lazy_mode:
                        self.htcore_generation.mark_step()
        # For Non-MQA models, the past_key_values is a list of lists (k and v)
        else:
            for i, layer in enumerate(past_key_values):  # Iterate over layers
                for j, k_or_v in enumerate(layer):  # Iterate over k and v
                    if torch.is_tensor(k_or_v) and k_or_v.shape[-2] == kv_cache_len_pad_amount:
                        # tensor(batch_size, n_heads, kv_cache_len, head_dim)
                        past_key_values[i][j] = torch.nn.functional.pad(k_or_v, (0, 0, 0, pad_amount))
                        # Mark step if lazy mode is enabled
                        if lazy_mode:
                            self.htcore_generation.mark_step()

    def _remove_past_key_values(self, model_kwargs):
        if model_kwargs["past_key_values"]:
            if model_kwargs.get("mqa_model", False):
                for i in range(len(model_kwargs["past_key_values"])):
                    if torch.is_tensor(model_kwargs["past_key_values"][i]):
                        t = model_kwargs["past_key_values"][i]
                        del t
                        model_kwargs["past_key_values"][i] = None
            else:
                for i in range(len(model_kwargs["past_key_values"])):
                    for j in range(len(model_kwargs["past_key_values"][i])):
                        if torch.is_tensor(model_kwargs["past_key_values"][i][j]):
                            t = model_kwargs["past_key_values"][i][j]
                            del t
                            model_kwargs["past_key_values"][i][j] = None
        del model_kwargs["past_key_values"]
        model_kwargs["past_key_values"] = None

    def _update_model_kwargs_for_generation(
        self,
        outputs: ModelOutput,
        model_kwargs: Dict[str, Any],
        is_encoder_decoder: bool = False,
        num_new_tokens: int = 1,
    ) -> Dict[str, Any]:
        """
        Copied from Transformers: https://github.com/huggingface/transformers/blob/527ab894e59b6582578008e3b47648a65063f73d/src/transformers/generation/utils.py#L745

        Adds support for `token_idx`, which is necessary for using static shapes.
        """
        # mark to identify starting from second token
        model_kwargs["first_token"] = False
        if not model_kwargs.get("pad_done", False):
            # update past_key_values keeping its naming used in model code
            for possible_cache_name in ALL_CACHE_NAMES:
                if possible_cache_name in outputs:
                    # TODO (joao): remove output/input mismatch when these old models (xlnet, reformer) are deprecated
                    if possible_cache_name in ("past_buckets_states", "mems"):
                        cache_name = "past_key_values"
                    else:
                        cache_name = possible_cache_name
                    model_kwargs[cache_name] = getattr(outputs, possible_cache_name)
                    break

        # update token_type_ids with last value
        if "token_type_ids" in model_kwargs:
            token_type_ids = model_kwargs["token_type_ids"]
            model_kwargs["token_type_ids"] = torch.cat([token_type_ids, token_type_ids[:, -1].unsqueeze(-1)], dim=-1)

        token_idx = model_kwargs.get("token_idx", None)

        if not is_encoder_decoder:
            # update attention mask
            if "attention_mask" in model_kwargs:
                attention_mask = model_kwargs["attention_mask"]
                if token_idx is not None:
                    attention_mask.index_fill_(1, token_idx, 1)
                else:
                    attention_mask = torch.cat(
                        [attention_mask, attention_mask.new_ones((attention_mask.shape[0], 1))], dim=-1
                    )
                model_kwargs["attention_mask"] = attention_mask
        else:
            # update decoder attention mask
            if "decoder_attention_mask" in model_kwargs:
                decoder_attention_mask = model_kwargs["decoder_attention_mask"]
                if token_idx is not None:
                    decoder_attention_mask.index_fill_(1, token_idx, 1)
                else:
                    decoder_attention_mask = torch.cat(
                        [
                            decoder_attention_mask,
                            decoder_attention_mask.new_ones((decoder_attention_mask.shape[0], 1)),
                        ],
                        dim=-1,
                    )
                model_kwargs["decoder_attention_mask"] = decoder_attention_mask

        if token_idx is not None:
            token_idx.add_(1)
            if "token_idx_cpu" in model_kwargs:
                model_kwargs["token_idx_cpu"] += 1

        if "cache_position" in model_kwargs and model_kwargs["cache_position"] is not None:
            if model_kwargs.get("use_cache", True):
                model_kwargs["cache_position"] = model_kwargs["cache_position"][-1:] + num_new_tokens
            else:
                past_positions = model_kwargs.pop("cache_position")
                new_positions = torch.arange(
                    past_positions[-1] + 1, past_positions[-1] + num_new_tokens + 1, dtype=past_positions.dtype
                ).to(past_positions.device)
                model_kwargs["cache_position"] = torch.cat((past_positions, new_positions))

        return model_kwargs

    @torch.no_grad()
    def update_model_kwargs_for_bucketing(
        self, params, input_ids, model_kwargs, pad_token_id, bucket_size, reduce_recompile=False
    ):
        if params["need_expansion"]:
            # Pad inputs to have static shapes during generation, this gives better performance than dynamic shapes on HPUs
            pad_amount = params["allocated_space"] - input_ids.shape[-1]
            input_ids = torch.nn.functional.pad(input_ids, (0, pad_amount), value=pad_token_id)
            if model_kwargs.get("inputs_embeds") is not None:
                model_kwargs["inputs_embeds"] = torch.nn.functional.pad(
                    model_kwargs["inputs_embeds"], (0, 0, 0, pad_amount), value=pad_token_id
                )
            if model_kwargs["attention_mask"] is not None:
                model_kwargs["attention_mask"] = torch.nn.functional.pad(
                    model_kwargs["attention_mask"], (0, pad_amount), value=0
                )
            else:
                assert False, "Not tested for cases where attn_mask isn't passed"

            if model_kwargs.get("cross_attention_mask") is not None:
                model_kwargs["cross_attention_mask"] = torch.nn.functional.pad(
                    model_kwargs["cross_attention_mask"],
                    (0, 0, 0, 0, 0, pad_amount),
                    value=0,
                )

            if reduce_recompile and params["passnum"] == 0:
                position_ids_cpu = model_kwargs["attention_mask"].long().cumsum(-1) - 1
                position_ids_cpu.masked_fill_(model_kwargs["attention_mask"] == 0, 1)
                input_ids = input_ids.to(self.device)
                model_kwargs["attention_mask"] = model_kwargs["attention_mask"].to(self.device)

            if "past_key_values" in model_kwargs:

                def create_pad_arg(pad_amount, i, j):
                    if model_kwargs["past_key_values"][0][0].dim() == 3:
                        assert self.config.model_type == "bloom"
                        if j == 0:
                            return (0, pad_amount)
                        elif j == 1:
                            return (0, 0, 0, pad_amount)
                        else:
                            assert False
                    elif model_kwargs["past_key_values"][0][0].dim() == 4:
                        return (0, 0, 0, pad_amount)  # llama, falcon, qwen2, starcoder2, gemma
                    else:
                        assert False, "Unknown case, please handle, or don't use bucketing"

                new_kv = [None for i in range(len(model_kwargs["past_key_values"]))]
                if self.config.model_type == "gpt_bigcode" and model_kwargs["past_key_values"][0][0].dim() == 2:
                    # GPT_BIGCODE's kv cache is list of tensors.
                    new_kv = [None for i in range(len(model_kwargs["past_key_values"]))]
                    for i in range(len(model_kwargs["past_key_values"])):
                        pad = (0, 0, 0, pad_amount)
                        new_kv[i] = torch.nn.functional.pad(
                            model_kwargs["past_key_values"][i], pad, value=pad_token_id
                        )
                    model_kwargs["past_key_values"] = list(new_kv)
                else:
                    for i in range(len(model_kwargs["past_key_values"])):
                        tmp_lst = [None for j in range(len(model_kwargs["past_key_values"][i]))]
                        for j in range(len(model_kwargs["past_key_values"][i])):
                            pad_tuple = create_pad_arg(pad_amount, i, j)
                            # Different models might have different shapes of kv-cache
                            # create_pad_arg handles them on a per-model basis
                            # This is a necessary (but not sufficient) condition: what ever dimension we are padding, should be a multiple of bucket_size
                            # This check is added in case we get a new model with a new kv-cache structure, and we attempt to pad some wrong dimension
                            # in peft case, if there's virtual token. the model_kwargs["past_key_values"][i][j].shape[-(len(pad_tuple) // 2)] % bucket_size == num_virtual_token, no need of assert, the pad length of past_key_value should be aligned with input id and attention_mask
                            num_virtual_tokens = model_kwargs.get("num_virtual_tokens", 0)
                            if (
                                model_kwargs["past_key_values"][i][j].shape[-(len(pad_tuple) // 2)]
                                == params["allocated_space"] - pad_amount + num_virtual_tokens
                            ):
                                assert (
                                    model_kwargs["past_key_values"][i][j].shape[-(len(pad_tuple) // 2)] % bucket_size
                                    == num_virtual_tokens
                                )
                                tmp_lst[j] = torch.nn.functional.pad(
                                    model_kwargs["past_key_values"][i][j], pad_tuple, value=pad_token_id
                                )
                            else:
                                tmp_lst[j] = model_kwargs["past_key_values"][i][j]
                        new_kv[i] = tuple(tmp_lst)
                    model_kwargs["past_key_values"] = tuple(new_kv)

        if "token_idx" not in model_kwargs:
            model_kwargs["token_idx"] = torch.tensor(params["token_idx"], device=self.device)
        return input_ids, model_kwargs

    def _get_candidate_generator(
        self,
        generation_config: GaudiGenerationConfig,
        input_ids: torch.LongTensor,
        inputs_tensor: torch.Tensor,
        assistant_model: "PreTrainedModel",
        logits_processor: LogitsProcessorList,
        target_tokenizer: "PreTrainedTokenizerBase",
        assistant_tokenizer: "PreTrainedTokenizerBase",
        model_kwargs: Dict,
    ) -> CandidateGenerator:
        different_tokenizers = all(v is not None for v in (assistant_model, target_tokenizer, assistant_tokenizer))

        if generation_config.assistant_early_exit is not None:
            candidate_generator = EarlyExitCandidateGenerator(
                input_ids=input_ids,
                assistant_model=self,
                generation_config=generation_config,
                model_kwargs=model_kwargs,
                inputs_tensor=inputs_tensor,
                logits_processor=logits_processor,
            )
        elif generation_config.prompt_lookup_num_tokens is not None:
            candidate_generator = PromptLookupCandidateGenerator(
                eos_token_id=generation_config._eos_token_tensor,
                num_output_tokens=generation_config.prompt_lookup_num_tokens,
                max_matching_ngram_size=generation_config.max_matching_ngram_size,
                max_length=generation_config.max_length,
            )
        elif different_tokenizers:
            if generation_config.do_sample is True:
                atm_translator = AssistantVocabTranslatorCache.get_translator(
                    target_tokenizer, assistant_tokenizer, self.config.vocab_size, assistant_model.device
                )
                candidate_generator = UniversalSpeculativeDecodingGenerator(
                    input_ids=input_ids,
                    assistant_model=assistant_model,
                    generation_config=generation_config,
                    model_kwargs=model_kwargs,
                    inputs_tensor=inputs_tensor,
                    logits_processor=logits_processor,
                    target_tokenizer=target_tokenizer,
                    assistant_tokenizer=assistant_tokenizer,
                    atm_translator=atm_translator,
                )
            elif generation_config.do_sample is False:
                candidate_generator = AssistedCandidateGeneratorDifferentTokenizers(
                    input_ids=input_ids,
                    assistant_model=assistant_model,
                    generation_config=generation_config,
                    model_kwargs=model_kwargs,
                    inputs_tensor=inputs_tensor,
                    logits_processor=logits_processor,
                    target_tokenizer=target_tokenizer,
                    assistant_tokenizer=assistant_tokenizer,
                )
            else:
                raise ValueError(
                    f"Invalid value for `do_sample`: expected a boolean, got {type(generation_config.do_sample).__name__}"
                )
        else:
            candidate_generator = GaudiAssistedCandidateGenerator(
                input_ids=input_ids,
                assistant_model=assistant_model,
                generation_config=generation_config,
                model_kwargs=model_kwargs,
                inputs_tensor=inputs_tensor,
                logits_processor=logits_processor,
            )
        return candidate_generator

    def _get_stopping_criteria(
        self,
        generation_config: GaudiGenerationConfig,
        stopping_criteria: Optional[StoppingCriteriaList],
        tokenizer: Optional["PreTrainedTokenizerBase"] = None,
        **kwargs,
    ) -> StoppingCriteriaList:
        criteria = StoppingCriteriaList()
        if generation_config.max_length is not None:
            max_position_embeddings = getattr(self.config, "max_position_embeddings", None)
            criteria.append(
                MaxLengthCriteria(
                    max_length=generation_config.max_length,
                    max_position_embeddings=max_position_embeddings,
                )
            )
        if generation_config.max_time is not None:
            criteria.append(MaxTimeCriteria(max_time=generation_config.max_time))
        if generation_config.stop_strings is not None:
            if tokenizer is None:
                raise ValueError(
                    "There are one or more stop strings, either in the arguments to `generate` or in the "
                    "model's generation config, but we could not locate a tokenizer. When generating with "
                    "stop strings, you must pass the model's tokenizer to the `tokenizer` argument of `generate`."
                )
            criteria.append(StopStringCriteria(stop_strings=generation_config.stop_strings, tokenizer=tokenizer))
        if not generation_config.ignore_eos and generation_config._eos_token_tensor is not None:
            criteria.append(EosTokenCriteria(eos_token_id=generation_config._eos_token_tensor))
        if (
            generation_config.is_assistant
            and generation_config.assistant_confidence_threshold is not None
            and generation_config.assistant_confidence_threshold > 0
        ):
            criteria.append(
                ConfidenceCriteria(assistant_confidence_threshold=generation_config.assistant_confidence_threshold)
            )
        criteria = self._merge_criteria_processor_list(criteria, stopping_criteria)
        return criteria

    def _prepare_generated_length(
        self,
        generation_config,
        has_default_max_length,
        has_default_min_length,
        model_input_name,
        input_ids_length,
        inputs_tensor,
        has_token_idx,
    ):
        """Prepared max and min length in generation configs to avoid clashes between similar attributes"""

        if generation_config.max_new_tokens is not None:
            if not has_default_max_length and generation_config.max_length is not None:
                logger.warning(
                    f"Both `max_new_tokens` (={generation_config.max_new_tokens}) and `max_length`(="
                    f"{generation_config.max_length}) seem to have been set. `max_new_tokens` will take precedence. "
                    "Please refer to the documentation for more information. "
                    "(https://huggingface.co/docs/transformers/main/en/main_classes/text_generation)"
                )
            if has_token_idx:
                generation_config.max_length = input_ids_length
            else:
                generation_config.max_length = generation_config.max_new_tokens + input_ids_length

        # if both `inputs_embeds` and `input_ids` are passed, we do not correct the length
        # otherwise we need total length [inputs-embeds-len + new-tokens-len] to not go beyond indicated `max_length``
        elif (
            model_input_name == "inputs_embeds"
            and input_ids_length != inputs_tensor.shape[1]
            and not self.config.is_encoder_decoder
        ):
            generation_config.max_length -= inputs_tensor.shape[1]
        elif has_default_max_length:  # by default let's always generate 20 new tokens
            if generation_config.max_length == GaudiGenerationConfig().max_length:
                generation_config.max_length = generation_config.max_length + input_ids_length
                max_position_embeddings = getattr(self.config, "max_position_embeddings", None)
                if max_position_embeddings is not None:
                    generation_config.max_length = min(generation_config.max_length, max_position_embeddings)

        # same for min length
        if generation_config.min_new_tokens is not None:
            if not has_default_min_length:
                logger.warning(
                    f"Both `min_new_tokens` (={generation_config.min_new_tokens}) and `min_length`(="
                    f"{generation_config.min_length}) seem to have been set. `min_new_tokens` will take precedence. "
                    "Please refer to the documentation for more information. "
                    "(https://huggingface.co/docs/transformers/main/en/main_classes/text_generation)"
                )
            if has_token_idx:
                generation_config.min_length = input_ids_length
            else:
                generation_config.min_length = generation_config.min_new_tokens + input_ids_length

        elif (
            model_input_name == "inputs_embeds"
            and input_ids_length != inputs_tensor.shape[1]
            and not self.config.is_encoder_decoder
        ):
            generation_config.min_length = max(generation_config.min_length - inputs_tensor.shape[1], 0)

        return generation_config

    def _prepare_generation_config(
        self,
        generation_config: Optional[GaudiGenerationConfig],
        use_model_defaults: Optional[bool] = None,
        **kwargs: Dict,
    ) -> Tuple[GaudiGenerationConfig, Dict]:
        """
        Copied from https://github.com/huggingface/transformers/blob/v4.40.2/src/transformers/generation/utils.py#L1230
        Differences:
        - add management of `static_shapes` and `ignore_eos` in the generation config
        - workaround for `token_type_ids` for Falcon
        """
        # parameterization priority:
        # kwargs > non-global default values in `generation_config` > `model.generation_config` > GenerationConfig()
        # TODO (joao): per-model generation config classes.

        using_model_generation_config = False
        if generation_config is None:
            # legacy: users may modify the model configuration to control generation. To trigger this legacy behavior,
            # the following conditions must be met
            # 1) the generation config must have been created from the model config (`_from_model_config` field);
            # 2) the generation config must have seen no modification since its creation (the hash is the same);
            # 3) there are non-default generation parameters in the model config.
            # 4) the user must have set new generation parameters in the model config.
            if (
                self.generation_config._from_model_config  # 1)
                and self.generation_config._original_object_hash == hash(self.generation_config)  # 2)
                and len(self.config._get_non_default_generation_parameters()) > 0  # 3)
            ):
                new_generation_config = GaudiGenerationConfig.from_model_config(self.config)
                if new_generation_config != self.generation_config:  # 4)
                    warnings.warn(
                        "You have modified the pretrained model configuration to control generation. This is a"
                        " deprecated strategy to control generation and will be removed in v5."
                        " Please use and modify the model generation configuration (see"
                        " https://huggingface.co/docs/transformers/generation_strategies#default-text-generation-configuration )",
                        UserWarning,
                    )
                    self.generation_config = new_generation_config

            generation_config = self.generation_config
            using_model_generation_config = True

        # `torch.export.export` usually raises an exception if it is called
        # with ``strict=True``. deepcopy can only be processed if ``strict=False``.
        generation_config = copy.deepcopy(generation_config)

        if not using_model_generation_config:
            # If `generation_config` is provided:
            # - `use_model_defaults`: let's fallback ALL default values to the model's generation config
            # - otherwise: legacy behavior, let's just make sure we have the tokens defined
            model_base_version = version.parse(version.parse(self.generation_config.transformers_version).base_version)
            if use_model_defaults is True or (
                use_model_defaults is None and model_base_version >= version.parse("4.50.0")
            ):
                modified_values = {}
                default_generation_config = GaudiGenerationConfig()
                for key, default_value in default_generation_config.__dict__.items():
                    if key.startswith("_") or key == "transformers_version":  # metadata
                        continue
                    custom_gen_config_value = getattr(generation_config, key)
                    model_gen_config_value = getattr(self.generation_config, key)
                    if custom_gen_config_value == default_value and model_gen_config_value != default_value:
                        modified_values[key] = model_gen_config_value
                        setattr(generation_config, key, model_gen_config_value)
                if len(modified_values) > 0:
                    logger.warning_once(
                        f"`generation_config` default values have been modified to match model-specific defaults: "
                        f"{modified_values}. If this is not desired, please set these values explicitly."
                    )
            else:
                if generation_config.bos_token_id is None:
                    generation_config.bos_token_id = self.generation_config.bos_token_id
                if generation_config.eos_token_id is None:
                    generation_config.eos_token_id = self.generation_config.eos_token_id
                if generation_config.pad_token_id is None:
                    generation_config.pad_token_id = self.generation_config.pad_token_id
                if generation_config.decoder_start_token_id is None:
                    generation_config.decoder_start_token_id = self.generation_config.decoder_start_token_id

        if generation_config.static_shapes is None:
            generation_config.static_shapes = self.config.model_type in MODELS_OPTIMIZED_WITH_STATIC_SHAPES
            if self.config.model_type == "vision-encoder-decoder":
                generation_config.static_shapes = self.config.decoder.model_type in MODELS_OPTIMIZED_WITH_STATIC_SHAPES
        self.generation_config.static_shapes = generation_config.static_shapes
        if generation_config.ignore_eos is None:
            generation_config.ignore_eos = kwargs.get("ignore_eos", kwargs.get("lazy_mode", None))
        self.generation_config.ignore_eos = generation_config.ignore_eos

        # Finally, apply any passed kwargs
        model_kwargs = generation_config.update(**kwargs)

        if self.config.model_type == "falcon" and "token_type_ids" in kwargs.keys():
            for key in ["token_type_ids"]:
                model_kwargs.pop(key, None)

        return generation_config, model_kwargs

    def _prepare_cache_for_generation(
        self,
        generation_config: GaudiGenerationConfig,
        model_kwargs: Dict,
        assistant_model: "PreTrainedModel",
        batch_size: int,
        max_cache_length: int,
        device: torch.device,
    ) -> bool:
        """
        Copied from: https://github.com/huggingface/transformers/blob/65bb28444849976f853063edb958b3ef3dd59d12/src/transformers/generation/utils.py#L1467

        Changes:
        - change the default from DynamicCache to tuples
        """

        cache_name = "past_key_values" if "mamba" not in self.__class__.__name__.lower() else "cache_params"
        requires_cross_attention_cache = (
            self.config.is_encoder_decoder or model_kwargs.get("encoder_outputs") is not None
        )

        # Quick escape route 1: if the user specifies a cache, we only need to:
        # a) check for conflicting `generate` arguments
        # b) convert to the new cache format (if the user passes a legacy cache and model supports it)
        user_defined_cache = model_kwargs.get(cache_name)
        if user_defined_cache is not None:
            if generation_config.cache_implementation is not None:
                raise ValueError(
                    f"Passing both `cache_implementation` (used to initialize certain caches) and `{cache_name}` (a "
                    "Cache object) is unsupported. Please use only one of the two."
                )
            if isinstance(user_defined_cache, tuple) and self._supports_default_dynamic_cache():
                model_kwargs[cache_name] = (
                    DynamicCache.from_legacy_cache(user_defined_cache)
                    if not requires_cross_attention_cache
                    else EncoderDecoderCache.from_legacy_cache(user_defined_cache)
                )
            return

        # Quick escape route 2: if the user specifies no cache is to be used. (conflicting arguments are handled in
        # `generation_config.validate()`)
        if generation_config.use_cache is False:
            return

        # Quick escape route 3: model that only supports legacy caches = nothing to prepare
        if not self._supports_default_dynamic_cache():
            if generation_config.cache_implementation is not None:
                warnings.warn(
                    "This model does not support `Cache` instances, it only supports the legacy cache format (tuple "
                    f"of tuples). `cache_implementation` (set to {generation_config.cache_implementation}) will be "
                    "ignored.",
                    UserWarning,
                )
            return

        # Otherwise we NEED to prepare a cache, based on `generation_config.cache_implementation`

        # TODO(joao): support static caches in assisted generation. assisted generation needs to roll back caches,
        # which is only supported in dynamic caches atm
        if assistant_model is not None and generation_config.cache_implementation is not None:
            logger.warning_once(
                "An assistant model is provided, using a dynamic cache instead of a cache of type="
                f"'{generation_config.cache_implementation}'."
            )
            generation_config.cache_implementation = None

        # generation_config.cache_implementation = generation_config.cache_implementation or getattr(
        #     self.config.get_text_config(), "cache_implementation", None
        # )
        if generation_config.cache_implementation is not None:
            if generation_config.cache_implementation in NEED_SETUP_CACHE_CLASSES_MAPPING:
                if generation_config.cache_implementation == "static" and not self._supports_static_cache:
                    raise ValueError(
                        "This model does not support `cache_implementation='static'`. Please check the following "
                        "issue: https://github.com/huggingface/transformers/issues/28981"
                    )
                model_kwargs[cache_name] = self._get_cache(
                    cache_implementation=generation_config.cache_implementation,
                    batch_size=max(generation_config.num_beams, generation_config.num_return_sequences) * batch_size,
                    max_cache_len=max_cache_length,
                    device=device,
                    model_kwargs=model_kwargs,
                )
            elif generation_config.cache_implementation == "quantized":
                if not self._supports_quantized_cache:
                    raise ValueError(
                        "This model does not support the quantized cache. If you want your model to support quantized "
                        "cache, please open an issue and tag @zucchini-nlp."
                    )

                cache_config = (
                    generation_config.cache_config
                    if generation_config.cache_config is not None
                    else QuantizedCacheConfig()
                )
                cache_class = QUANT_BACKEND_CLASSES_MAPPING[cache_config.backend]

                if cache_config.backend == "quanto" and not is_optimum_quanto_available():
                    raise ImportError(
                        "You need to install optimum-quanto in order to use KV cache quantization with optimum-quanto backend. "
                        "Please install it via  with `pip install optimum-quanto`"
                    )
                elif cache_config.backend == "HQQ" and not is_hqq_available():
                    raise ImportError(
                        "You need to install `HQQ` in order to use KV cache quantization with HQQ backend. "
                        "Please install it via  with `pip install hqq`"
                    )

                model_kwargs[cache_name] = cache_class(cache_config)
            elif generation_config.cache_implementation == "offloaded":
                model_kwargs[cache_name] = OffloadedCache()
            elif generation_config.cache_implementation == "dynamic":
                model_kwargs[cache_name] = DynamicCache()

        # Use tuples by default (.i.e. legacy format).
        else:
            return

    @torch.no_grad()
    def generate(
        self,
        inputs: Optional[torch.Tensor] = None,
        generation_config: Optional[GaudiGenerationConfig] = None,
        logits_processor: Optional[LogitsProcessorList] = None,
        stopping_criteria: Optional[StoppingCriteriaList] = None,
        prefix_allowed_tokens_fn: Optional[Callable[[int, torch.Tensor], List[int]]] = None,
        synced_gpus: Optional[bool] = None,
        assistant_model: Optional["PreTrainedModel"] = None,
        streamer: Optional["BaseStreamer"] = None,
        negative_prompt_ids: Optional[torch.Tensor] = None,
        negative_prompt_attention_mask: Optional[torch.Tensor] = None,
        use_model_defaults: Optional[bool] = None,
        lazy_mode: Optional[bool] = False,
        hpu_graphs: Optional[bool] = False,
        iteration_times: Optional[List[float]] = None,
        profiler: Optional[HabanaProfile] = None,
        **kwargs,
    ) -> Union[GenerateOutput, torch.LongTensor]:
        r"""
        Generates sequences of token ids for models with a language modeling head.

        <Tip warning={true}>

        Most generation-controlling parameters are set in [`transformers.generation.generation_config`] which, if not passed, will be set to the
        model's default generation configuration. You can override any `generation_config` by passing the corresponding
        parameters to generate, e.g. `.generate(inputs, num_beams=4, do_sample=True)`.

        For an overview of generation strategies and code examples, check out the [following
        guide](../generation_strategies).

        </Tip>

        Most of these parameters are explained in more detail in [this blog
        post](https://huggingface.co/blog/how-to-generate).
        Parameters:
            inputs (`torch.Tensor` of varying shape depending on the modality, *optional*):
                The sequence used as a prompt for the generation or as model inputs to the encoder. If `None` the
                method initializes it with `bos_token_id` and a batch size of 1. For decoder-only models `inputs`
                should be in the format of `input_ids`. For encoder-decoder models *inputs* can represent any of
                `input_ids`, `input_values`, `input_features`, or `pixel_values`.
            generation_config (`transformers.generation.GenerationConfig`, *optional*):
                The generation configuration to be used as base parametrization for the generation call. `**kwargs`
                passed to generate matching the attributes of `generation_config` will override them. If
                `generation_config` is not provided, the default will be used, which has the following loading
                priority: 1) from the `generation_config.json` model file, if it exists; 2) from the model
                configuration. Please note that unspecified parameters will inherit [`~generation.GenerationConfig`]'s
                default values, whose documentation should be checked to parameterize generation.
            logits_processor (`LogitsProcessorList`, *optional*):
                Custom logits processors that complement the default logits processors built from arguments and
                generation config. If a logit processor is passed that is already created with the arguments or a
                generation config an error is thrown. This feature is intended for advanced users.
            stopping_criteria (`StoppingCriteriaList`, *optional*):
                Custom stopping criteria that complements the default stopping criteria built from arguments and a
                generation config. If a stopping criteria is passed that is already created with the arguments or a
                generation config an error is thrown. If your stopping criteria depends on the `scores` input, make
                sure you pass `return_dict_in_generate=True, output_scores=True` to `generate`. This feature is
                intended for advanced users.
            prefix_allowed_tokens_fn (`Callable[[int, torch.Tensor], List[int]]`, *optional*):
                If provided, this function constraints the beam search to allowed tokens only at each step. If not
                provided no constraint is applied. This function takes 2 arguments: the batch ID `batch_id` and
                `input_ids`. It has to return a list with the allowed tokens for the next generation step conditioned
                on the batch ID `batch_id` and the previously generated tokens `inputs_ids`. This argument is useful
                for constrained generation conditioned on the prefix, as described in [Autoregressive Entity
                Retrieval](https://arxiv.org/abs/2010.00904).
            synced_gpus (`bool`, *optional*):
                Whether to continue running the while loop until max_length. Unless overridden, this flag will be set
                to `True` if using `FullyShardedDataParallel` or DeepSpeed ZeRO Stage 3 with multiple GPUs to avoid
                deadlocking if one GPU finishes generating before other GPUs. Otherwise, defaults to `False`.
            assistant_model (`PreTrainedModel`, *optional*):
                An assistant model that can be used to accelerate generation. The assistant model must have the exact
                same tokenizer. The acceleration is achieved when forecasting candidate tokens with the assistant model
                is much faster than running generation with the model you're calling generate from. As such, the
                assistant model should be much smaller.
            streamer (`BaseStreamer`, *optional*):
                Streamer object that will be used to stream the generated sequences. Generated tokens are passed
                through `streamer.put(token_ids)` and the streamer is responsible for any further processing.
            negative_prompt_ids (`torch.LongTensor` of shape `(batch_size, sequence_length)`, *optional*):
                The negative prompt needed for some processors such as CFG. The batch size must match the input batch
                size. This is an experimental feature, subject to breaking API changes in future versions.
            negative_prompt_attention_mask (`torch.LongTensor` of shape `(batch_size, sequence_length)`, *optional*):
                Attention_mask for `negative_prompt_ids`.
            use_model_defaults (`bool`, *optional*):
                When it is `True`, unset parameters in `generation_config` will be set to the model-specific default
                generation configuration (`model.generation_config`), as opposed to the global defaults
                (`GenerationConfig()`). If unset, models saved starting from `v4.50` will consider this flag to be
                `True`.
            lazy_mode (`bool`, *optional*, defaults to `False`):
                Whether the run is executed in lazy mode or not (i.e. eager mode).
            hpu_graphs (`bool`, *optional*, defaults to `False`):
                Whether to use HPU graphs for inference.
            profiler (`HabanaProfile`, *optional*, defaults to None):
                HabanaProfile object to use for profiling.
            kwargs (`Dict[str, Any]`, *optional*):
                Ad hoc parametrization of `generation_config` and/or additional model-specific kwargs that will be
                forwarded to the `forward` function of the model. If the model is an encoder-decoder model, encoder
                specific kwargs should not be prefixed and decoder specific kwargs should be prefixed with *decoder_*.

        Return:
            [`transformers.utils.ModelOutput`] or `torch.LongTensor`: A [`transformers.generationutils.ModelOutput`] (if `return_dict_in_generate=True`
            or when `config.return_dict_in_generate=True`) or a `torch.LongTensor`.
                If the model is *not* an encoder-decoder model (`model.config.is_encoder_decoder=False`), the possible
                [`transformers.generationutils.ModelOutput`] types are:
                    - [`transformers.generation.GenerateDecoderOnlyOutput`],
                    - [`transformers.generation.GenerateBeamDecoderOnlyOutput`]
                If the model is an encoder-decoder model (`model.config.is_encoder_decoder=True`), the possible
                [`transformers.generationutils.ModelOutput`] types are:
                    - [`transformers.generation.GenerateEncoderDecoderOutput`],
                    - [`transformers.generation.GenerateBeamEncoderDecoderOutput`]
        """

        if iteration_times is not None:
            hb_gen_time = HabanaGenerationTime(iteration_times=iteration_times)
            hb_gen_time.start()
        else:
            hb_gen_time = None
        if synced_gpus is None:
            if is_deepspeed_zero3_enabled() and dist.get_world_size() > 1:
                synced_gpus = True
            else:
                synced_gpus = False

        # 1. Handle `generation_config` and kwargs that might update it, and validate the `.generate()` call
        self._validate_model_class()
        tokenizer = kwargs.pop("tokenizer", None)  # Pull this out first, we only use it for stopping criteria
        assistant_tokenizer = kwargs.pop("assistant_tokenizer", None)  # only used for assisted generation
        if hpu_graphs and not lazy_mode:
            raise ValueError(
                "`hpu_graphs` is True but `lazy_mode` is False. HPU graphs require `lazy_mode` to be set to True."
            )
        num_virtual_tokens = kwargs.pop("num_virtual_tokens", 0)
        generation_config, model_kwargs = self._prepare_generation_config(
            generation_config, use_model_defaults, **kwargs
        )
        self._validate_model_kwargs(model_kwargs.copy())
        self._validate_assistant(assistant_model, tokenizer, assistant_tokenizer)

        # 2. Set generation parameters if not already defined
        if synced_gpus is None:
            synced_gpus = (is_deepspeed_zero3_enabled() or is_fsdp_managed_module(self)) and dist.get_world_size() > 1

        logits_processor = logits_processor if logits_processor is not None else LogitsProcessorList()
        stopping_criteria = stopping_criteria if stopping_criteria is not None else StoppingCriteriaList()

        accepts_attention_mask = "attention_mask" in set(inspect.signature(self.forward).parameters.keys())
        requires_attention_mask = "encoder_outputs" not in model_kwargs
        kwargs_has_attention_mask = model_kwargs.get("attention_mask", None) is not None

        # 3. Define model inputs
        inputs_tensor, model_input_name, model_kwargs = self._prepare_model_inputs(
            inputs, generation_config.bos_token_id, model_kwargs
        )
        batch_size = inputs_tensor.shape[0]

        device = inputs_tensor.device
        self._prepare_special_tokens(generation_config, kwargs_has_attention_mask, device=device)

        # decoder-only models must use left-padding for batched generation.
        if not self.config.is_encoder_decoder:
            # If `input_ids` was given, check if the last id in any sequence is `pad_token_id`
            # Note: If using, `inputs_embeds` this check does not work, because we want to be more hands-off.
            if (
                generation_config._pad_token_tensor is not None
                and batch_size > 1
                and len(inputs_tensor.shape) == 2
                and torch.sum(inputs_tensor[:, -1] == generation_config._pad_token_tensor) > 0
            ):
                logger.warning(
                    "A decoder-only architecture is being used, but right-padding was detected! For correct "
                    "generation results, please set `padding_side='left'` when initializing the tokenizer."
                )

        # 4. Define other model kwargs
        # decoder-only models with inputs_embeds forwarding must use caching (otherwise we can't detect whether we are
        # generating the first new token or not, and we only want to use the embeddings for the first new token)
        if not self.config.is_encoder_decoder and model_input_name == "inputs_embeds":
            generation_config.use_cache = True

        self.generation_config.max_length = generation_config.max_length

        if not kwargs_has_attention_mask and requires_attention_mask and accepts_attention_mask:
            model_kwargs["attention_mask"] = self._prepare_attention_mask_for_generation(
                inputs_tensor, generation_config, model_kwargs
            )
        elif kwargs_has_attention_mask:
            # TODO (joao): generalize this check with other types of inputs
            if model_input_name == "input_ids" and len(model_kwargs["attention_mask"].shape) > 2:
                raise ValueError("`attention_mask` passed to `generate` must be 2D.")

        is_greedy_or_beam_and_bucket = (
            not generation_config.bucket_internal
            and generation_config.bucket_size > 0
            and generation_config.get_generation_mode(assistant_model)
            in [
                GenerationMode.GREEDY_SEARCH,
                GenerationMode.SAMPLE,
                GenerationMode.BEAM_SEARCH,
                GenerationMode.BEAM_SAMPLE,
                GenerationMode.CONTRASTIVE_SEARCH,
            ]
        )
        model_kwargs["bucket_size"] = generation_config.bucket_size if generation_config.static_shapes else -1
        model_kwargs["bucket_internal"] = generation_config.bucket_internal
        model_kwargs["reduce_recompile"] = (
            generation_config.reduce_recompile if generation_config.reduce_recompile is not None else False
        )
        if model_kwargs["reduce_recompile"]:
            assert generation_config.bucket_size
        # Below condition checked explicitly since some models (like llama and gpt_bigcode) support bucket_internal even without reuse_cache
        if generation_config.bucket_internal:
            assert generation_config.bucket_size >= 0, "please set bucket_size to use bucket_internal"
            assert generation_config.use_cache, "please set use_cache flag to use bucket_internal"
        if generation_config.reuse_cache:
            assert self.config.model_type in [
                "llama",
                "mistral",
                "falcon",
                "mixtral",
                "phi",
                "qwen2",
                "gptj",
                "starcoder2",
                "qwen2_moe",
                "gemma",
                "gemma2",
                "baichuan",
                "chatglm",
                "deepseek_v2",
                "deepseek_v3",
                "qwen3",
                "qwen3_moe",
<<<<<<< HEAD
                "welm_v3",
                "welm_moe",
                "mock_llama",
=======
>>>>>>> 15df8d20
            ], (
                "reuse_cache only supported by llama, mistral, falcon, mixtral, phi, qwen2, qwen2_moe, qwen3, qwen3_moe, gemma, gemma2, starcoder2, baichuan, chatglm and deepseek_v2 at the moment"
            )
            if not generation_config.bucket_internal:
                assert generation_config.bucket_size <= 0, (
                    "please set bucket_internal along with reuse_cache and bucket_size"
                )
            else:
                assert generation_config.bucket_size >= 0, "please set valid bucket_size to use bucket_internal"

        if self.config.model_type == "gemma2":
            generation_config.cache_implementation = None

        if generation_config.static_shapes:
            # Pad inputs to have static shapes during generation, this gives better performance than dynamic shapes on HPUs
            # In encoder_decoder models, Inputs are already padded

            if not self.config.is_encoder_decoder:
                # only pad if bucket_size < -1. If we are bucketing (bucket_size > 0), then that is taken care in greedy_search()
                if not is_greedy_or_beam_and_bucket:
                    # token_idx is the current index in the generation process, it is incremented each time a new token is generated
                    token_idx = inputs_tensor.shape[1]
                    if generation_config.max_new_tokens is None:
                        generation_config.max_new_tokens = generation_config.max_length - token_idx
                    if model_input_name == "inputs_embeds" and model_kwargs["input_ids"].numel() == 0:
                        inputs_embeds_offset = -model_kwargs["inputs_embeds"].shape[1]

                        model_kwargs["inputs_embeds_offset"] = torch.tensor(
                            inputs_embeds_offset, device=inputs_tensor.device
                        )

                    if (
                        model_input_name == "inputs_embeds"
                        and model_kwargs.get("inputs_embeds") is not None
                        and not model_kwargs["bucket_internal"]
                        and not generation_config.reuse_cache
                    ):
                        model_kwargs["inputs_embeds"] = torch.nn.functional.pad(
                            model_kwargs["inputs_embeds"],
                            (0, 0, 0, generation_config.max_new_tokens),
                            value=generation_config.pad_token_id,
                        )
                    else:
                        inputs_tensor = torch.nn.functional.pad(
                            inputs_tensor, (0, generation_config.max_new_tokens), value=generation_config.pad_token_id
                        )
                    model_kwargs["token_idx"] = torch.tensor(token_idx, device=inputs_tensor.device)
                    model_kwargs["token_idx_cpu"] = token_idx

                    for other_inputs in ["attention_mask", "token_type_ids"]:
                        if model_kwargs.get(other_inputs) is not None:
                            model_kwargs[other_inputs] = torch.nn.functional.pad(
                                model_kwargs[other_inputs],
                                (0, generation_config.max_new_tokens),
                                value=0,
                            )
                    if model_kwargs.get("cross_attention_mask") is not None:
                        model_kwargs["cross_attention_mask"] = torch.nn.functional.pad(
                            model_kwargs["cross_attention_mask"],
                            (0, 0, 0, 0, 0, generation_config.max_new_tokens),
                            value=0,
                        )
            else:
                assert generation_config.bucket_size <= 0, "Untested path for bucket>0"
                if model_kwargs.get("decoder_input_ids", None) is None:
                    token_idx = INITIAL_TOKEN_IDX
                else:
                    token_idx = model_kwargs["decoder_input_ids"].shape[-1]
                model_kwargs["token_idx"] = torch.tensor(token_idx, device=inputs_tensor.device)
                if model_kwargs.get("decoder_attention_mask", None) is None and generation_config.use_cache:
                    max_length = (
                        generation_config.max_new_tokens + token_idx
                        if generation_config.max_new_tokens is not None
                        else generation_config.max_length
                    )
                    model_kwargs["decoder_attention_mask"] = self._prepare_decoder_attention_mask(
                        max_length,
                        inputs_tensor.shape[0],
                        inputs_tensor.device,
                    )

        if self.config.is_encoder_decoder and "encoder_outputs" not in model_kwargs:
            # if model is encoder decoder encoder_outputs are created and added to `model_kwargs`
            model_kwargs = self._prepare_encoder_decoder_kwargs_for_generation(
                inputs_tensor, model_kwargs, model_input_name, generation_config
            )

        # 5. Prepare `input_ids` which will be used for auto-regressive generation
        if self.config.is_encoder_decoder:
            input_ids, model_kwargs = self._prepare_decoder_input_ids_for_generation(
                batch_size=batch_size,
                model_input_name=model_input_name,
                model_kwargs=model_kwargs,
                decoder_start_token_id=generation_config._decoder_start_token_tensor,
                device=inputs_tensor.device,
                max_new_tokens=generation_config.max_new_tokens,
                pad_token_id=generation_config.pad_token_id,
            )
        else:
            input_ids = inputs_tensor if model_input_name == "input_ids" else model_kwargs.pop("input_ids")
            if model_input_name == "inputs_embeds" and generation_config.static_shapes:
                if not is_greedy_or_beam_and_bucket:
                    input_ids = torch.nn.functional.pad(
                        input_ids, (0, generation_config.max_new_tokens), value=generation_config.pad_token_id
                    )

        if generation_config.token_healing:
            input_ids = self.heal_tokens(input_ids, tokenizer)

        if streamer is not None:
            streamer.put(input_ids.cpu())

        # 6. Prepare `max_length` depending on other stopping criteria.
        input_ids_length = input_ids.shape[1]
        has_default_max_length = kwargs.get("max_length") is None and generation_config.max_length is not None
        has_default_min_length = kwargs.get("min_length") is None and generation_config.min_length is not None

        generation_config = self._prepare_generated_length(
            generation_config=generation_config,
            has_default_max_length=has_default_max_length,
            has_default_min_length=has_default_min_length,
            model_input_name=model_input_name,
            inputs_tensor=inputs_tensor,
            input_ids_length=input_ids_length,
            has_token_idx="token_idx" in model_kwargs,
        )

        # If the model supports `logits_to_keep` in forward(), set it to 1 to avoid computing the whole
        # logit matrix. This can save a lot of memory during the first forward pass. Note that assisted decoding
        # dynamically overrides this value as it can need more than the last token logits
        #
        # Use trim_logits in HPU to save memory (in replacement of the num_logits_to_keep)
        # if self._supports_logits_to_keep() and "logits_to_keep" not in model_kwargs:
        #     model_kwargs["logits_to_keep"] = 1

        self._validate_generated_length(
            generation_config,
            model_kwargs["token_idx"].item() if "token_idx" in model_kwargs else input_ids_length,
            has_default_max_length,
        )

        # 7. Prepare the cache.
        # - `model_kwargs` may be updated in place with a cache as defined by the parameters in `generation_config`.
        # - different models have a different cache name expected by the model (default = "past_key_values")
        # - `max_length`, prepared above, is used to determine the maximum cache length
        max_cache_length = generation_config.max_length - 1
        if (
            inputs_tensor.shape[1] != input_ids_length
            and model_input_name == "inputs_embeds"
            and not self.config.is_encoder_decoder
        ):
            max_cache_length += inputs_tensor.shape[1]
        self._prepare_cache_for_generation(
            generation_config, model_kwargs, assistant_model, batch_size, max_cache_length, device
        )

        # determine whether introduce trim_logits feature
        model_kwargs["trim_logits"] = generation_config.trim_logits

        # determine whether attention softmax needs to execute in lower precision
        model_kwargs["attn_softmax_bf16"] = generation_config.attn_softmax_bf16

        # determine whether limit_hpu_graphs needs to be used
        model_kwargs["use_hpu_graphs"] = hpu_graphs
        model_kwargs["limit_hpu_graphs"] = generation_config.limit_hpu_graphs

        # determine whether to clear hpu graphs cache
        model_kwargs["clear_hpu_graphs_cache"] = generation_config.clear_hpu_graphs_cache

        # prepare for allocate kv cache
        model_kwargs["reuse_cache"] = generation_config.reuse_cache

        # prepare for attention batch splitting
        model_kwargs["attn_batch_split"] = generation_config.attn_batch_split

        # Keep logits in bf16
        model_kwargs["logits_bf16"] = kwargs.get("logits_bf16")

        # determine whether flash attention needs to be used
        model_kwargs["use_flash_attention"] = generation_config.use_flash_attention
        model_kwargs["flash_attention_recompute"] = True if generation_config.flash_attention_recompute else False
        model_kwargs["flash_attention_causal_mask"] = True if generation_config.flash_attention_causal_mask else False
        model_kwargs["flash_attention_fast_softmax"] = (
            True if generation_config.flash_attention_fast_softmax else False
        )
        model_kwargs["num_virtual_tokens"] = num_virtual_tokens
        if generation_config.valid_sequence_lengths is not None:
            model_kwargs["valid_sequence_lengths"] = generation_config.valid_sequence_lengths

        if not self.config.is_encoder_decoder:
            calculated_max_length = input_ids.shape[1] + num_virtual_tokens
            if not generation_config.static_shapes and generation_config.max_new_tokens is not None:
                calculated_max_length = input_ids.shape[1] + generation_config.max_new_tokens + num_virtual_tokens
            if generation_config.use_cache and generation_config.reuse_cache:
                bs, _ = input_ids.shape
                if not is_greedy_or_beam_and_bucket:
                    unwrap_deepspeed_model(self).allocate_kv_cache(
                        bs * generation_config.num_beams, calculated_max_length, token_idx + num_virtual_tokens
                    )
            if generation_config.use_cache:
                model_kwargs["kv_cache_len"] = calculated_max_length
                model_kwargs["kv_cache_pad_len"] = generation_config.max_new_tokens

            if self.config.model_type in [
                "llama",
                "falcon",
                "mistral",
                "qwen2",
                "gptj",
                "starcoder2",
                "gemma",
                "gemma2",
                "qwen2_moe",
                "baichuan",
                "deepseek_v2",
                "qwen3",
                "qwen3_moe",
<<<<<<< HEAD
                "welm_v3",
                "welm_moe",
                "mock_llama",
=======
>>>>>>> 15df8d20
            ]:
                if (
                    hasattr(self.config, "max_position_embeddings")
                    and self.config.max_position_embeddings < calculated_max_length
                ):
                    unwrap_deepspeed_model(self).update_sincos_cache(seq_len=calculated_max_length)

        # 8. determine generation mode
        generation_mode = generation_config.get_generation_mode(assistant_model)

        if generation_config.bucket_size > 0:
            assert generation_config.static_shapes, "bucket_size > 0 can be set only when static_shapes is set"
        # if generation_config.bucket_size <= 0, padding is handled by the generating fn (like greedy_search)
        if generation_config.static_shapes and generation_config.bucket_size > 0:
            assert generation_mode in [
                GenerationMode.GREEDY_SEARCH,
                GenerationMode.SAMPLE,
                GenerationMode.BEAM_SEARCH,
                GenerationMode.BEAM_SAMPLE,
                GenerationMode.CONTRASTIVE_SEARCH,
            ], "generation_config.bucket_size > 0 supported only for greedy mode"

        if streamer is not None and (generation_config.num_beams > 1):
            raise ValueError(
                "`streamer` cannot be used with beam search (yet!). Make sure that `num_beams` is set to 1."
            )

        if self.device.type != input_ids.device.type:
            warnings.warn(
                (
                    "You are calling .generate() with the `input_ids` being on a device type different"
                    f" than your model's device. `input_ids` is on {input_ids.device.type}, whereas the model"
                    f" is on {self.device.type}. You may experience unexpected behaviors or slower generation."
                    " Please make sure that you have put `input_ids` to the"
                    f" correct device by calling for example input_ids = input_ids.to('{self.device.type}') before"
                    " running `.generate()`."
                ),
                UserWarning,
            )

        # 9. prepare logits processors and stopping criteria
        prepared_logits_processor = self._get_logits_processor(
            generation_config=generation_config,
            input_ids_seq_length=input_ids_length,
            encoder_input_ids=inputs_tensor,
            prefix_allowed_tokens_fn=prefix_allowed_tokens_fn,
            logits_processor=logits_processor,
            device=inputs_tensor.device,
            model_kwargs=model_kwargs,
            negative_prompt_ids=negative_prompt_ids,
            negative_prompt_attention_mask=negative_prompt_attention_mask,
        )
        self.generation_config.generation_mode = generation_mode
        prepared_stopping_criteria = self._get_stopping_criteria(
            generation_config=generation_config,
            stopping_criteria=stopping_criteria,
            tokenizer=tokenizer,
            **kwargs,
        )

        # Set model_kwargs `use_cache` so we can use it later in forward runs
        model_kwargs["use_cache"] = generation_config.use_cache

        # In lazy mode, import Habana torch to be able to add mark_step()
        if lazy_mode:
            import habana_frameworks.torch.core as htcore

            self.htcore_generation = htcore

        # 10. go into different generation modes
        if generation_mode == GenerationMode.ASSISTED_GENERATION:
            if generation_config.num_return_sequences > 1:
                raise ValueError(
                    "num_return_sequences has to be 1 when doing assisted generate, "
                    f"but is {generation_config.num_return_sequences}."
                )
            if batch_size > 1:
                raise ValueError("assisted generate is only supported for batch_size = 1")
            if not model_kwargs["use_cache"]:
                raise ValueError("assisted generate requires `use_cache=True`")
            if generation_config.cache_implementation in ["static", "hybrid", "sliding_window"]:
                raise ValueError("assisted generate is not supported with Static cache classes`")
            if self._is_stateful:
                # In assisted generation we need the ability to confirm whether the model would pick certain tokens,
                # which is not possible with stateful models (they can't reset to a previous subset of generated text)
                raise ValueError(
                    f"assisted generation is not supported with stateful models, such as {self.__class__.__name__}"
                )

            # 11. Get the candidate generator, given the parameterization
            candidate_generator = self._get_candidate_generator(
                generation_config=generation_config,
                input_ids=input_ids,
                inputs_tensor=inputs_tensor,
                assistant_model=assistant_model,
                logits_processor=logits_processor,
                target_tokenizer=tokenizer,
                assistant_tokenizer=assistant_tokenizer,
                model_kwargs=model_kwargs,
            )

            # 12. run assisted generate
            result = self._assisted_decoding(
                input_ids,
                candidate_generator=candidate_generator,
                logits_processor=prepared_logits_processor,
                stopping_criteria=prepared_stopping_criteria,
                generation_config=generation_config,
                synced_gpus=synced_gpus,
                streamer=streamer,
                lazy_mode=lazy_mode,
                ignore_eos=generation_config.ignore_eos,
                profiler=profiler,
                hb_gen_time=hb_gen_time,
                **model_kwargs,
            )
        elif generation_mode == GenerationMode.DOLA_GENERATION:
            if self._is_stateful:
                # DoLa decoding was not designed for stateful models, and would require some changes
                raise ValueError(
                    f"dola decoding is not supported with stateful models, such as {self.__class__.__name__}"
                )
            result = self._dola_decoding(
                input_ids,
                dola_layers=generation_config.dola_layers,
                logits_processor=prepared_logits_processor,
                stopping_criteria=prepared_stopping_criteria,
                generation_config=generation_config,
                synced_gpus=synced_gpus,
                streamer=streamer,
                **model_kwargs,
            )

        elif generation_mode == GenerationMode.CONTRASTIVE_SEARCH:
            if not model_kwargs["use_cache"]:
                raise ValueError("Contrastive search requires `use_cache=True`")
            if self._is_stateful:
                # Just like assisted generation, we need to be able to rollback to a previous state (see comment above)
                raise ValueError(
                    f"contrastive search is not supported with stateful models, such as {self.__class__.__name__}"
                )

            result = self._contrastive_search(
                input_ids,
                logits_processor=prepared_logits_processor,
                stopping_criteria=prepared_stopping_criteria,
                generation_config=generation_config,
                synced_gpus=synced_gpus,
                streamer=streamer,
                lazy_mode=lazy_mode,
                ignore_eos=generation_config.ignore_eos,
                profiler=profiler,
                hb_gen_time=hb_gen_time,
                **model_kwargs,
            )

        elif generation_mode in (GenerationMode.SAMPLE, GenerationMode.GREEDY_SEARCH):
            # 11. expand input_ids with `num_return_sequences` additional sequences per batch
            input_ids, model_kwargs = self._expand_inputs_for_generation(
                input_ids=input_ids,
                expand_size=generation_config.num_return_sequences,
                is_encoder_decoder=self.config.is_encoder_decoder,
                **model_kwargs,
            )

            # 12. run sample (it degenerates to greedy search when `generation_config.do_sample=False`)
            result = self._sample(
                input_ids,
                logits_processor=prepared_logits_processor,
                stopping_criteria=prepared_stopping_criteria,
                generation_config=generation_config,
                synced_gpus=synced_gpus,
                streamer=streamer,
                lazy_mode=lazy_mode,
                ignore_eos=generation_config.ignore_eos,
                profiler=profiler,
                hb_gen_time=hb_gen_time,
                **model_kwargs,
            )

        elif generation_mode in (GenerationMode.BEAM_SAMPLE, GenerationMode.BEAM_SEARCH):
            # 11. prepare beam search scorer
            beam_scorer = BeamSearchScorer(
                batch_size=batch_size,
                num_beams=generation_config.num_beams,
                device=inputs_tensor.device,
                length_penalty=generation_config.length_penalty,
                do_early_stopping=generation_config.early_stopping,
                num_beam_hyps_to_keep=generation_config.num_return_sequences,
                max_length=generation_config.max_length,
            )

            # 12. interleave input_ids with `num_beams` additional sequences per batch
            input_ids, model_kwargs = self._expand_inputs_for_generation(
                input_ids=input_ids,
                expand_size=generation_config.num_beams,
                is_encoder_decoder=self.config.is_encoder_decoder,
                **model_kwargs,
            )

            # 13. run beam sample
            result = self._beam_search(
                input_ids,
                beam_scorer,
                logits_processor=prepared_logits_processor,
                stopping_criteria=prepared_stopping_criteria,
                generation_config=generation_config,
                synced_gpus=synced_gpus,
                lazy_mode=lazy_mode,
                profiler=profiler,
                hb_gen_time=hb_gen_time,
                **model_kwargs,
            )

        elif generation_mode == GenerationMode.GROUP_BEAM_SEARCH:
            # 11. prepare beam search scorer
            beam_scorer = BeamSearchScorer(
                batch_size=batch_size,
                num_beams=generation_config.num_beams,
                device=inputs_tensor.device,
                length_penalty=generation_config.length_penalty,
                do_early_stopping=generation_config.early_stopping,
                num_beam_hyps_to_keep=generation_config.num_return_sequences,
                num_beam_groups=generation_config.num_beam_groups,
                max_length=generation_config.max_length,
            )
            # 12. interleave input_ids with `num_beams` additional sequences per batch
            input_ids, model_kwargs = self._expand_inputs_for_generation(
                input_ids=input_ids,
                expand_size=generation_config.num_beams,
                is_encoder_decoder=self.config.is_encoder_decoder,
                **model_kwargs,
            )
            # 13. run beam search
            result = self._group_beam_search(
                input_ids,
                beam_scorer,
                logits_processor=prepared_logits_processor,
                stopping_criteria=prepared_stopping_criteria,
                generation_config=generation_config,
                synced_gpus=synced_gpus,
                lazy_mode=lazy_mode,
                profiler=profiler,
                hb_gen_time=hb_gen_time,
                **model_kwargs,
            )

        elif generation_mode == GenerationMode.CONSTRAINED_BEAM_SEARCH:
            final_constraints = []
            if generation_config.constraints is not None:
                final_constraints = generation_config.constraints

            if generation_config.force_words_ids is not None:

                def typeerror():
                    raise ValueError(
                        "`force_words_ids` has to either be a `List[List[List[int]]]` or `List[List[int]]` "
                        f"of positive integers, but is {generation_config.force_words_ids}."
                    )

                if (
                    not isinstance(generation_config.force_words_ids, list)
                    or len(generation_config.force_words_ids) == 0
                ):
                    typeerror()

                for word_ids in generation_config.force_words_ids:
                    if isinstance(word_ids[0], list):
                        if not isinstance(word_ids, list) or len(word_ids) == 0:
                            typeerror()
                        if any(not isinstance(token_ids, list) for token_ids in word_ids):
                            typeerror()
                        if any(
                            any((not isinstance(token_id, int) or token_id < 0) for token_id in token_ids)
                            for token_ids in word_ids
                        ):
                            typeerror()

                        constraint = DisjunctiveConstraint(word_ids)
                    else:
                        if not isinstance(word_ids, list) or len(word_ids) == 0:
                            typeerror()
                        if any((not isinstance(token_id, int) or token_id < 0) for token_id in word_ids):
                            typeerror()

                        constraint = PhrasalConstraint(word_ids)
                    final_constraints.append(constraint)

            # 11. prepare beam search scorer
            constrained_beam_scorer = ConstrainedBeamSearchScorer(
                constraints=final_constraints,
                batch_size=batch_size,
                num_beams=generation_config.num_beams,
                device=inputs_tensor.device,
                length_penalty=generation_config.length_penalty,
                do_early_stopping=generation_config.early_stopping,
                num_beam_hyps_to_keep=generation_config.num_return_sequences,
                max_length=generation_config.max_length,
            )
            # 12. interleave input_ids with `num_beams` additional sequences per batch
            input_ids, model_kwargs = self._expand_inputs_for_generation(
                input_ids=input_ids,
                expand_size=generation_config.num_beams,
                is_encoder_decoder=self.config.is_encoder_decoder,
                **model_kwargs,
            )
            # 13. run beam search
            result = self._constrained_beam_search(
                input_ids,
                constrained_beam_scorer=constrained_beam_scorer,
                logits_processor=prepared_logits_processor,
                stopping_criteria=prepared_stopping_criteria,
                generation_config=generation_config,
                synced_gpus=synced_gpus,
                lazy_mode=lazy_mode,
                profiler=profiler,
                hb_gen_time=hb_gen_time,
                **model_kwargs,
            )

        # Convert to legacy cache format if requested
        if (
            generation_config.return_legacy_cache is True
            and hasattr(result, "past_key_values")
            and getattr(result.past_key_values, "to_legacy_cache") is not None
        ):
            result.past_key_values = result.past_key_values.to_legacy_cache()

        return result

    def _dola_decoding(
        self,
        input_ids: torch.LongTensor,
        dola_layers: Union[str, List[int]],
        logits_processor: LogitsProcessorList,
        stopping_criteria: StoppingCriteriaList,
        generation_config: GaudiGenerationConfig,
        synced_gpus: bool,
        streamer: "BaseStreamer",
        **model_kwargs,
    ) -> Union[GenerateNonBeamOutput, torch.LongTensor]:
        r"""
        Generates sequences of token ids for models with a language modeling head using **dola decoding** and can be
        used for decoder-only text models.
        The method is based on the paper "DoLa: Decoding by Contrasting Layers Improves Factuality in Large Language
        Models" (https://arxiv.org/abs/2309.03883) in ICLR 2024.

        Parameters:
            input_ids (`torch.LongTensor` of shape `(batch_size, sequence_length)`):
                The sequence used as a prompt for the generation.
            dola_layers (`Union[str, List[int]]`):
                The candidate layers used in contrasting layers of DoLa. It can be either 1) 'low' or 'high', which
                means the lower part or higher part of the model layers, respectively, or 2) a list of layer indices
                to be used for candidate layers. The 0-th layer is the word embedding layer of the model.
            logits_processor (`LogitsProcessorList`):
                An instance of [`LogitsProcessorList`]. List of instances of class derived from [`LogitsProcessor`]
                used to modify the prediction scores of the language modeling head applied at each generation step.
            stopping_criteria (`StoppingCriteriaList`, *optional*):
                An instance of [`StoppingCriteriaList`]. List of instances of class derived from [`StoppingCriteria`]
                used to tell if the generation loop should stop.
            generation_config ([`~generation.GenerationConfig`]):
                The generation configuration to be used as parametrization of the decoding method.
            synced_gpus (`bool`):
                Whether to continue running the while loop until max_length (needed to avoid deadlocking with
                `FullyShardedDataParallel` and DeepSpeed ZeRO Stage 3).
            streamer (`BaseStreamer`, *optional*):
                Streamer object that will be used to stream the generated sequences. Generated tokens are passed
                through `streamer.put(token_ids)` and the streamer is responsible for any further processing.
            model_kwargs:
                Additional model specific keyword arguments will be forwarded to the `forward` function of the model.
                If model is an encoder-decoder model the kwargs should include `encoder_outputs`.

        Return:
            [`~generation.GenerateDecoderOnlyOutput`], [`~generation.GenerateEncoderDecoderOutput`]
            or `torch.LongTensor`: A `torch.LongTensor` containing the generated tokens (default behaviour) or a
            [`~generation.GenerateDecoderOnlyOutput`] if `model.config.is_encoder_decoder=False` and
            `return_dict_in_generate=True` or a [`~generation.GenerateEncoderDecoderOutput`] if
            `model.config.is_encoder_decoder=True`.
        """

        raise NotImplementedError("Dola decoding is not supported by optimum-habana yet.")

    @torch.no_grad()
    def _contrastive_search(
        self,
        input_ids: torch.LongTensor,
        logits_processor: LogitsProcessorList,
        stopping_criteria: StoppingCriteriaList,
        generation_config: GaudiGenerationConfig,
        synced_gpus: bool,
        streamer: Optional["BaseStreamer"],
        lazy_mode: Optional[bool] = False,
        ignore_eos: Optional[bool] = False,
        profiler: Optional[HabanaProfile] = None,
        hb_gen_time: Optional[HabanaGenerationTime] = None,
        **model_kwargs,
    ) -> Union[GenerateNonBeamOutput, torch.LongTensor]:
        r"""
        Generates sequences of token ids for models with a language modeling head using **contrastive search** and can
        be used for text-decoder, text-to-text, speech-to-text, and vision-to-text models.

        Adapted from: https://github.com/huggingface/transformers/blob/v4.43.3/src/transformers/generation/utils.py#L2453

        The changes are:
        - support lazy mode and HPU graphs on Gaudi
        - support static shapes and bucketing

        Parameters:
            input_ids (`torch.LongTensor` of shape `(batch_size, sequence_length)`):
                The sequence used as a prompt for the generation.
            logits_processor (`LogitsProcessorList`):
                An instance of [`LogitsProcessorList`]. List of instances of class derived from [`LogitsProcessor`]
                used to modify the prediction scores of the language modeling head applied at each generation step.
            stopping_criteria (`StoppingCriteriaList`):
                An instance of [`StoppingCriteriaList`]. List of instances of class derived from [`StoppingCriteria`]
                used to tell if the generation loop should stop.
            generation_config ([`~generation.GenerationConfig`]):
                The generation configuration to be used as parametrization of the decoding method.
            synced_gpus (`bool`):
                Whether to continue running the while loop until max_length (needed to avoid deadlocking with
                `FullyShardedDataParallel` and DeepSpeed ZeRO Stage 3).
            streamer (`BaseStreamer`, *optional*):
                Streamer object that will be used to stream the generated sequences. Generated tokens are passed
                through `streamer.put(token_ids)` and the streamer is responsible for any further processing.
            lazy_mode (`bool`, *optional*, defaults to `False`):
                Whether the run is executed in lazy mode or not (i.e. eager mode).
            ignore_eos (`bool`, *optional*, defaults to `False`):
                Whether to ignore finished sequences (faster in lazy mode and with HPU graphs) or not (eager mode).
            profiler (`HabanaProfile`, *optional*, defaults to None):
                HabanaProfile object to use for profiling.
            model_kwargs:
                Additional model specific keyword arguments will be forwarded to the `forward` function of the model.
                If model is an encoder-decoder model the kwargs should include `encoder_outputs`.

        Return:
            [`transformers.generation.GenerateDecoderOnlyOutput`],
            [`transformers.generation.GenerateEncoderDecoderOutput`] or `torch.LongTensor`: A `torch.LongTensor`
            containing the generated tokens (default behaviour) or a
            [`transformers.generation.GenerateDecoderOnlyOutput`] if `model.config.is_encoder_decoder=False` and
            `return_dict_in_generate=True` or a [`transformers.generation.GenerateEncoderDecoderOutput`] if
            `model.config.is_encoder_decoder=True`.
        """
        # init values
        has_eos_stopping_criteria = any(hasattr(criteria, "eos_token_id") for criteria in stopping_criteria)
        top_k = generation_config.top_k
        penalty_alpha = generation_config.penalty_alpha
        pad_token_id = generation_config._pad_token_tensor
        output_attentions = generation_config.output_attentions
        output_hidden_states = generation_config.output_hidden_states
        output_scores = generation_config.output_scores
        output_logits = generation_config.output_logits
        return_dict_in_generate = generation_config.return_dict_in_generate
        sequential = generation_config.low_memory

        # init attention / hidden states / scores tuples
        raw_logits = () if (return_dict_in_generate and output_logits) else None
        scores = () if (return_dict_in_generate and output_scores) else None
        decoder_attentions = () if (return_dict_in_generate and output_attentions) else None
        cross_attentions = () if (return_dict_in_generate and output_attentions) else None
        decoder_hidden_states = () if (return_dict_in_generate and output_hidden_states) else None

        # if model is an encoder-decoder, retrieve encoder attention weights and hidden states
        if return_dict_in_generate and self.config.is_encoder_decoder:
            encoder_attentions = model_kwargs["encoder_outputs"].get("attentions") if output_attentions else None
            encoder_hidden_states = (
                model_kwargs["encoder_outputs"].get("hidden_states") if output_hidden_states else None
            )

        # keep track of which sequences are already finished
        batch_size, cur_len = input_ids.shape

        if not ignore_eos:
            unfinished_sequences = torch.ones(batch_size, dtype=torch.long, device=input_ids.device)
            model_kwargs["cache_position"] = torch.arange(cur_len, device=input_ids.device)

        this_peer_finished = False

        if profiler is not None:
            profiler.start()

        bucket_size = model_kwargs.get("bucket_size", -1)
        prev_idx = -1  # avoiding calculate cache_idx when its value is not changing
        bucket_internal = model_kwargs.get("bucket_internal", None)
        reduce_recompile = model_kwargs.get("reduce_recompile", False)

        if not bucket_internal:
            if bucket_size >= 0:
                inc = iter(incrementor(bucket_size, cur_len))
            if bucket_size > 0:
                assert "position_ids" not in model_kwargs, "Untested path"

        token_idx = model_kwargs.get("token_idx", None)
        top_k_ids = None
        if token_idx is not None:
            # Update cur_len in case of static shapes
            cur_len = (token_idx + model_kwargs.get("inputs_embeds_offset", 0)).item()

        time_to_first_token_done = False
        model_kwargs["pad_done"] = False
        model_kwargs["mqa_model"] = False
        model_kwargs["lazy_mode"] = lazy_mode

        batch_indices = torch.arange(batch_size, device=input_ids.device)

        while self._has_unfinished_sequences(this_peer_finished, synced_gpus, device=input_ids.device):
            if lazy_mode:
                self.htcore_generation.mark_step()

            if bucket_size > 0 and not bucket_internal:
                # it will not have been padded if bucket_size > 0
                params = next(inc)
                input_ids, model_kwargs = self.update_model_kwargs_for_bucketing(
                    params, input_ids, model_kwargs, pad_token_id, bucket_size, reduce_recompile
                )

            # if the first step in the loop, encode all the prefix and obtain: (1) past_key_values;
            # (2) last_hidden_states; (3) logit_for_next_step; (4) update model kwargs for the next step
            if model_kwargs.get("past_key_values") is None or (
                isinstance(model_kwargs["past_key_values"], (Cache, EncoderDecoderCache))
                and model_kwargs["past_key_values"].get_seq_length() == 0
            ):
                # prepare inputs
                model_kwargs["use_cache"] = True
                model_inputs = self.prepare_inputs_for_generation(input_ids, **model_kwargs)

                hpu_graphs_kwargs = self._get_hpu_graphs_kwargs(model_kwargs)

                # encode the given prefix and prepare model inputs; encoder-decoder model process the prefix and save
                # the `encoder_outputs`
                outputs = self(
                    **model_inputs,
                    return_dict=True,
                    output_hidden_states=True,
                    output_attentions=output_attentions,
                    **hpu_graphs_kwargs,
                )

                # last decoder hidden states will be used to compute the degeneration penalty (cosine similarity with
                # previous tokens)
                if self.config.is_encoder_decoder:
                    last_hidden_states = outputs.decoder_hidden_states[-1]
                else:
                    last_hidden_states = outputs.hidden_states[-1]

                # next logit for contrastive search to select top-k candidate tokens
                token_idx = model_kwargs.get("token_idx", None)
                if token_idx is not None and outputs.logits.shape[-2] > 1:
                    last_hidden_states = last_hidden_states[:, :token_idx, :]
                    # case1 (w/o KV caching): outputs.logits.shape: [batch_size, max_length, vocab_size]
                    if self.config.is_encoder_decoder:
                        logit_for_next_step = outputs.logits[:, token_idx - 1, :]
                    else:
                        logit_for_next_step = torch.index_select(outputs.logits, -2, token_idx - 1).squeeze(-2)
                else:
                    logit_for_next_step = outputs.logits[:, -1, :]
                # torch.float32 is needed to retain precision for later logits manipulations
                logit_for_next_step = logit_for_next_step.to(copy=True, dtype=torch.float32, device=input_ids.device)

                model_kwargs = self._update_model_kwargs_for_generation(
                    outputs,
                    model_kwargs,
                    is_encoder_decoder=self.config.is_encoder_decoder,
                )

                if not sequential:
                    # Expands model inputs top_k times, for batched forward passes (akin to beam search).
                    # input_ids is required for expanding visual inputs in qwen2vl
                    _, model_kwargs = self._expand_inputs_for_generation(
                        input_ids=input_ids,
                        expand_size=top_k,
                        is_encoder_decoder=self.config.is_encoder_decoder,
                        **model_kwargs,
                    )

                past_key_values = model_kwargs.get("past_key_values")
                if past_key_values is None:
                    raise ValueError(
                        f"{self.__class__.__name__} does not support caching and therefore **can't** be used "
                        "for contrastive search."
                    )
                elif (
                    (
                        not isinstance(past_key_values[0], (tuple, torch.Tensor))
                        and not isinstance(past_key_values[0], (list, torch.Tensor))
                    )  # Added list type to support GaudiLlamaForCausalLM
                    or past_key_values[0][0].shape[0] != batch_size
                ):
                    raise ValueError(
                        f"{self.__class__.__name__} does not have a standard cache format and therefore **can't** be "
                        "used for contrastive search without further modifications."
                    )

                if lazy_mode:
                    self.htcore_generation.mark_step()

            # contrastive_search main logic start:
            # contrastive search decoding consists of two steps: (1) candidate tokens recall; (2) candidate re-rank by
            # degeneration penalty
            if token_idx is not None and self.config.is_encoder_decoder:
                processed_logit_for_next_step = logits_processor(input_ids[:, :token_idx], logit_for_next_step)
            else:
                processed_logit_for_next_step = logits_processor(input_ids, logit_for_next_step)

            next_probs = torch.nn.functional.softmax(processed_logit_for_next_step, dim=-1)

            if token_idx is not None:
                if top_k_ids is None:
                    top_k_ids = torch.full(
                        (batch_size, top_k, input_ids.shape[-1]), pad_token_id, dtype=torch.int64
                    ).to(input_ids.device)
                elif bucket_size > 0 and not bucket_internal:
                    if input_ids.shape[-1] > top_k_ids.shape[-1]:  # needs expansion
                        pad_amount = input_ids.shape[-1] - top_k_ids.shape[-1]
                        top_k_ids = torch.nn.functional.pad(top_k_ids, (0, pad_amount), value=pad_token_id)

                idx = token_idx + model_kwargs.get("inputs_embeds_offset", 0) - 1
                top_k_probs, top_k_prob_ids = torch.topk(next_probs, dim=-1, k=top_k)
                top_k_ids[:, :, idx] = top_k_prob_ids
            else:
                top_k_probs, top_k_ids = torch.topk(next_probs, dim=-1, k=top_k)

            # Store scores, attentions and hidden_states when required
            if return_dict_in_generate:
                if output_logits:
                    raw_logits += (logit_for_next_step,)
                if output_scores:
                    scores += (processed_logit_for_next_step,)
                if output_attentions:
                    decoder_attentions += (
                        (outputs.decoder_attentions,) if self.config.is_encoder_decoder else (outputs.attentions,)
                    )
                    if self.config.is_encoder_decoder:
                        cross_attentions += (outputs.cross_attentions,)

                if output_hidden_states:
                    decoder_hidden_states += (
                        (outputs.decoder_hidden_states,)
                        if self.config.is_encoder_decoder
                        else (outputs.hidden_states,)
                    )

            # This is needed to properly delete outputs.logits which may be very large for this first iteration
            # Otherwise a reference to outputs.logits is kept all along until after the next call to self.forward()
            del outputs

            if not sequential:
                # Replicates the new past_key_values to match the `top_k` candidates
                past = model_kwargs["past_key_values"]
                # If it is a static cache, modify it in-place layer after layer to save memory
                if isinstance(past, DynamicCache) or (
                    isinstance(past, EncoderDecoderCache) and isinstance(past.self_attention_cache, DynamicCache)
                ):
                    past.batch_repeat_interleave(top_k)
                else:
                    new_key_values = []
                    for layer in past:
                        items = []
                        # item is either the key or the value matrix
                        for item in layer:
                            items.append(item.repeat_interleave(top_k, dim=0))
                        new_key_values.append(tuple(items))

                    past = tuple(new_key_values)

                model_kwargs["past_key_values"] = past

            if sequential:
                all_outputs = []
                for i in range(top_k):
                    # compute the candidate tokens by the language model and collect their hidden_states
                    if token_idx is not None:
                        next_model_inputs = self.prepare_inputs_for_generation(
                            top_k_ids[:, i, :].view(-1, input_ids.shape[-1]), **model_kwargs
                        )
                    else:
                        next_model_inputs = self.prepare_inputs_for_generation(
                            top_k_ids[:, i].view(-1, 1), **model_kwargs
                        )

                    outputs = self(
                        **next_model_inputs,
                        return_dict=True,
                        output_hidden_states=True,
                        output_attentions=output_attentions,
                    )
                    if isinstance(outputs["past_key_values"], DynamicCache) or (
                        isinstance(outputs["past_key_values"], EncoderDecoderCache)
                        and isinstance(outputs["past_key_values"].self_attention_cache, DynamicCache)
                    ):
                        # Remove past K-V from output since we don't need to stack later
                        outputs["past_key_values"] = None
                        # Remove last token from past K-V since we don't want to append it at this point
                        model_kwargs["past_key_values"].crop(-1)

                    all_outputs.append(outputs)
                outputs = stack_model_outputs(all_outputs, self.config.get_text_config())

            else:
                # compute the candidate tokens by the language model and collect their hidden_states
                # assembles top_k_ids into batch of size k
                if token_idx is not None:
                    next_model_inputs = self.prepare_inputs_for_generation(
                        top_k_ids.view(-1, input_ids.shape[-1]), **model_kwargs
                    )
                else:
                    next_model_inputs = self.prepare_inputs_for_generation(top_k_ids.view(-1, 1), **model_kwargs)

                outputs = self(
                    **next_model_inputs,
                    return_dict=True,
                    output_hidden_states=True,
                    output_attentions=output_attentions,
                )

            # This is essential to avoid having a last reference to the big past K-V and double the necessary memory
            # in the next loop
            del next_model_inputs

            # name is different for encoder-decoder and decoder-only models
            if self.config.is_encoder_decoder:
                next_hidden = outputs.decoder_hidden_states[-1]
                full_hidden_states = outputs.decoder_hidden_states
            else:
                next_hidden = outputs.hidden_states[-1]
                full_hidden_states = outputs.hidden_states

            # .float() is needed to retain precision for later logits manipulations
            logits = outputs.logits[:, -1, :].float()
            context_hidden = last_hidden_states.repeat_interleave(top_k, dim=0)

            # compute the degeneration penalty and re-rank the candidates based on the degeneration penalty and the
            # model confidence. Keeping `selected_idx` on CPU enables multi-device contrastive search and doesn't
            # introduce (noticeable) slowdowns on single-device runs.
            selected_idx = _ranking_fast(context_hidden, next_hidden, top_k_probs, penalty_alpha, top_k)

            # This will be used instead of the previous inneficient torch.stack(torch.split())
            augmented_idx = torch.tensor(
                [x + i * top_k for i, x in enumerate(selected_idx)], device=selected_idx.device
            )

            # prepare for the next step: (1) next token_id; (2) past_key_values; (3) last_hidden_states for computing
            # the degeneration penalty; (4) logits for selecting next top-k candidates; (5) selected tokens scores
            # (model confidence minus degeneration penalty); (6) decoder hidden_states
            top_k_indices = torch.arange(len(top_k_ids), device=input_ids.device)
            if token_idx is not None:
                idx = token_idx + model_kwargs.get("inputs_embeds_offset", 0) - 1
                next_tokens = top_k_ids[top_k_indices, selected_idx, idx]
            else:
                next_tokens = top_k_ids[top_k_indices, selected_idx]
            next_hidden = torch.stack(torch.split(next_hidden.squeeze(dim=1), top_k))
            next_hidden = next_hidden[batch_indices, selected_idx, :]
            last_hidden_states = torch.cat([last_hidden_states, next_hidden.unsqueeze(1)], dim=1)

            next_decoder_hidden_states = ()
            for layer in full_hidden_states:
                layer = torch.stack(torch.split(layer, top_k))[batch_indices, selected_idx, :]
                next_decoder_hidden_states += (layer,)

            # generate past_key_values cache of only the selected token
            if sequential:
                if token_idx is not None:
                    next_model_input = self.prepare_inputs_for_generation(
                        top_k_ids[:, selected_idx, :].view(-1, input_ids.shape[-1]), **model_kwargs
                    )
                else:
                    next_model_input = self.prepare_inputs_for_generation(
                        top_k_ids[:, selected_idx].view(-1, 1), **model_kwargs
                    )

                selected_outputs = self(
                    **next_model_input,
                    return_dict=True,
                    output_hidden_states=False,
                    output_attentions=False,
                )
                next_past_key_values = selected_outputs["past_key_values"]

            else:
                next_past_key_values = None
                for possible_cache_name in ALL_CACHE_NAMES:
                    next_past_key_values = next_past_key_values or getattr(outputs, possible_cache_name, None)
                # Do it in-place layer per layer to save memory
                if isinstance(next_past_key_values, DynamicCache) or (
                    isinstance(next_past_key_values, EncoderDecoderCache)
                    and isinstance(next_past_key_values.self_attention_cache, DynamicCache)
                ):
                    next_past_key_values.batch_select_indices(augmented_idx)
                else:
                    new_key_values = []
                    for layer in next_past_key_values:
                        items = []
                        # item is either the key or the value matrix
                        for item in layer:
                            items.append(item[augmented_idx, ...])
                        new_key_values.append(tuple(items))

                next_past_key_values = tuple(new_key_values)

            logit_for_next_step = torch.stack(torch.split(logits, top_k))[batch_indices, selected_idx, :]
            logit_for_next_step = logit_for_next_step.to(input_ids.device)

            # Rebuilds the relevant parts of the model output for the selected token, for use in the next iteration
            if self.config.is_encoder_decoder:
                next_step_cross_attentions = ()
                next_step_decoder_attentions = ()
                if output_attentions:
                    for layer in outputs.cross_attentions:
                        layer = torch.stack(torch.split(layer, top_k, dim=0))[batch_indices, selected_idx, ...]
                        next_step_cross_attentions += (layer,)
                    for layer in outputs.decoder_attentions:
                        layer = torch.stack(torch.split(layer, top_k, dim=0))[batch_indices, selected_idx, ...]
                        next_step_decoder_attentions += (layer,)
                outputs = Seq2SeqLMOutput(
                    past_key_values=next_past_key_values,
                    decoder_hidden_states=next_decoder_hidden_states,
                    decoder_attentions=next_step_decoder_attentions or None,
                    cross_attentions=next_step_cross_attentions or None,
                )
            else:
                next_step_attentions = ()
                if output_attentions:
                    for layer in outputs.attentions:
                        layer = torch.stack(torch.split(layer, top_k, dim=0))[batch_indices, selected_idx, ...]
                        next_step_attentions += (layer,)
                outputs = CausalLMOutputWithPast(
                    past_key_values=next_past_key_values,
                    hidden_states=next_decoder_hidden_states,
                    attentions=next_step_attentions or None,
                )
            # contrastive_search main logic end

            if synced_gpus and this_peer_finished:
                continue

            # finished sentences should have their next token be a padding token
            if not ignore_eos and has_eos_stopping_criteria:
                next_tokens = next_tokens * unfinished_sequences + pad_token_id * (1 - unfinished_sequences)

            # update generated ids, model inputs, and length for next step
            if token_idx is not None:
                # Use token_idx-1 since token index is incremented twice in first iteration
                idx = token_idx + model_kwargs.get("inputs_embeds_offset", 0) - 1
                input_ids.index_copy_(1, idx, next_tokens.unsqueeze(-1) if next_tokens.dim() == 1 else next_tokens)
            else:
                input_ids = torch.cat([input_ids, next_tokens[:, None]], dim=-1)

            if streamer is not None:
                streamer.put(next_tokens.cpu())
            model_kwargs = self._update_model_kwargs_for_generation(
                outputs,
                model_kwargs,
                is_encoder_decoder=self.config.is_encoder_decoder,
            )

            # increase cur_len
            cur_len = cur_len + 1
            if bucket_size > 0 and bucket_internal:
                # Calculate slice idx for kv cache during the decode phase.
                # Breaking down the kv cache in the attention block helps to reduce computation time.
                if model_kwargs.get("token_idx_cpu") <= (model_kwargs["kv_cache_len"] // bucket_size) * bucket_size:
                    idx = (model_kwargs.get("token_idx_cpu") - 1) // bucket_size
                    if prev_idx != idx:
                        model_kwargs["cache_idx"] = (idx + 1) * bucket_size
                        prev_idx = idx
                else:
                    model_kwargs["cache_idx"] = model_kwargs["kv_cache_len"]

            # stop when each sentence is finished
            if ignore_eos:
                this_peer_finished = stopping_criteria(
                    input_ids,
                    scores,
                    token_idx=cur_len,
                    ignore_eos=ignore_eos,
                    eos_token_id=generation_config.eos_token_id,
                )
            else:
                unfinished_sequences = unfinished_sequences & ~stopping_criteria(
                    input_ids,
                    scores,
                    token_idx=cur_len,
                    ignore_eos=ignore_eos,
                    eos_token_id=generation_config.eos_token_id,
                )
                this_peer_finished = unfinished_sequences.max() == 0

            if (
                not model_kwargs.get("pad_done", False)
                and not model_kwargs.get("reuse_cache", False)
                and bucket_internal
            ):
                # Pad the returned past key values tensors from prefill phase forward run to maximum length
                # before starting the decode phase.

                is_mqa_model = self.config.model_type == "gpt_bigcode" and self.config.multi_query
                model_kwargs["mqa_model"] = is_mqa_model
                if is_mqa_model:
                    do_padding = outputs.past_key_values[0].shape[1] == model_inputs["input_ids"].shape[1]
                else:
                    key_to_check = (
                        "input_ids"
                        if "input_ids" in model_inputs
                        else "inputs_embeds"
                        if "inputs_embeds" in model_inputs
                        else None
                    )
                    do_padding = (
                        key_to_check is not None
                        and outputs.past_key_values[0][0].shape[2] == model_inputs[key_to_check].shape[1]
                    )

                if do_padding:
                    self._pad_past_key_values(model_kwargs)
                model_kwargs["pad_done"] = True

            if hb_gen_time is not None:
                if not time_to_first_token_done:
                    time_to_first_token_done = True
                    import habana_frameworks.torch.hpu as torch_hpu

                    torch_hpu.synchronize()
                hb_gen_time.step()

            if profiler is not None:
                profiler.step()

        if (
            model_kwargs.get("use_hpu_graphs", False)
            and model_kwargs.get("limit_hpu_graphs", False)
            and not model_kwargs.get("reuse_cache", False)
            and bucket_internal
        ):
            # Clear HPU graphs input tensors of the decode phase after the full generation while loop
            self.clear_inputs()
            # Delete past key value tensors
            self._remove_past_key_values(model_kwargs)

        if profiler is not None:
            profiler.stop()

        if streamer is not None:
            streamer.end()

        if return_dict_in_generate:
            # Contrastive search works by forward looking at the next token, so we need to exclude it from
            # `past_key_values` to be consistent with the other decoding methods
            if model_kwargs.get("past_key_values") is not None:
                if isinstance(model_kwargs["past_key_values"], DynamicCache) or (
                    isinstance(model_kwargs["past_key_values"], EncoderDecoderCache)
                    and isinstance(model_kwargs["past_key_values"].self_attention_cache, DynamicCache)
                ):
                    model_kwargs["past_key_values"].crop(-1)
                else:
                    past_key_values = []
                    for layer in model_kwargs["past_key_values"]:
                        layer_past_key_values = []
                        for item in layer:
                            layer_past_key_values.append(item[..., :-1, :])
                        past_key_values.append(tuple(layer_past_key_values))
                    model_kwargs["past_key_values"] = tuple(past_key_values)

            if self.config.is_encoder_decoder:
                return GenerateEncoderDecoderOutput(
                    sequences=input_ids,
                    scores=scores,
                    logits=raw_logits,
                    encoder_attentions=encoder_attentions,
                    encoder_hidden_states=encoder_hidden_states,
                    decoder_attentions=decoder_attentions,
                    cross_attentions=cross_attentions,
                    decoder_hidden_states=decoder_hidden_states,
                    past_key_values=model_kwargs.get("past_key_values"),
                )
            else:
                return GenerateDecoderOnlyOutput(
                    sequences=input_ids,
                    scores=scores,
                    logits=raw_logits,
                    attentions=decoder_attentions,
                    hidden_states=decoder_hidden_states,
                    past_key_values=model_kwargs.get("past_key_values"),
                )
        else:
            return input_ids

    def _sample(
        self,
        input_ids: torch.LongTensor,
        logits_processor: LogitsProcessorList,
        stopping_criteria: StoppingCriteriaList,
        generation_config: GaudiGenerationConfig,
        synced_gpus: bool,
        streamer: Optional["BaseStreamer"],
        lazy_mode: Optional[bool] = False,
        ignore_eos: Optional[bool] = False,
        profiler: Optional[HabanaProfile] = None,
        hb_gen_time: Optional[HabanaGenerationTime] = None,
        **model_kwargs,
    ) -> Union[GenerateNonBeamOutput, torch.LongTensor]:
        r"""
        Generates sequences of token ids for models with a language modeling head using **multinomial sampling** and
        can be used for text-decoder, text-to-text, speech-to-text, and vision-to-text models.

        Parameters:
            input_ids (`torch.LongTensor` of shape `(batch_size, sequence_length)`):
                The sequence used as a prompt for the generation.
            logits_processor (`LogitsProcessorList`):
                An instance of [`LogitsProcessorList`]. List of instances of class derived from [`LogitsProcessor`]
                used to modify the prediction scores of the language modeling head applied at each generation step.
            stopping_criteria (`StoppingCriteriaList`):
                An instance of [`StoppingCriteriaList`]. List of instances of class derived from [`StoppingCriteria`]
                used to tell if the generation loop should stop.
            generation_config ([`GaudiGenerationConfig`]):
                The generation configuration to be used as parametrization of the decoding method.
            synced_gpus (`bool`):
                Whether to continue running the while loop until max_length (needed to avoid deadlocking with
                `FullyShardedDataParallel` and DeepSpeed ZeRO Stage 3).
            streamer (`BaseStreamer`, *optional*):
                Streamer object that will be used to stream the generated sequences. Generated tokens are passed
                through `streamer.put(token_ids)` and the streamer is responsible for any further processing.
            lazy_mode (`bool`, *optional*, defaults to `False`):
                Whether the run is executed in lazy mode or not (i.e. eager mode).
            ignore_eos (`bool`, *optional*, defaults to `False`):
                Whether to ignore finished sequences (faster in lazy mode and with HPU graphs) or not (eager mode).
            profiler (`HabanaProfile`, *optional*, defaults to None):
                HabanaProfile object to use for profiling.
            model_kwargs:
                Additional model specific kwargs will be forwarded to the `forward` function of the model. If model is
                an encoder-decoder model the kwargs should include `encoder_outputs`.

        Return:
            [`transformers.generation.GenerateDecoderOnlyOutput`], [`transformers.generation.GenerateEncoderDecoderOutput`] or
            `torch.LongTensor`: A `torch.LongTensor` containing the generated tokens (default behaviour) or a
            [`transformers.generation.GenerateDecoderOnlyOutput`] if `model.config.is_encoder_decoder=False` and
            `return_dict_in_generate=True` or a [`transformers.generation.GenerateEncoderDecoderOutput`] if
            `model.config.is_encoder_decoder=True`.

        """
        # init values
        pad_token_id = generation_config._pad_token_tensor
        output_attentions = generation_config.output_attentions
        output_hidden_states = generation_config.output_hidden_states
        output_scores = generation_config.output_scores
        output_logits = generation_config.output_logits
        return_dict_in_generate = generation_config.return_dict_in_generate
        has_eos_stopping_criteria = any(hasattr(criteria, "eos_token_id") for criteria in stopping_criteria)
        do_sample = generation_config.do_sample

        # init attention / hidden states / scores tuples
        scores = () if (return_dict_in_generate and output_scores) else None
        raw_logits = () if (return_dict_in_generate and output_logits) else None
        decoder_attentions = () if (return_dict_in_generate and output_attentions) else None
        cross_attentions = () if (return_dict_in_generate and output_attentions) else None
        decoder_hidden_states = () if (return_dict_in_generate and output_hidden_states) else None

        # if model is an encoder-decoder, retrieve encoder attention weights and hidden states
        if return_dict_in_generate and self.config.is_encoder_decoder:
            encoder_attentions = model_kwargs["encoder_outputs"].get("attentions") if output_attentions else None
            encoder_hidden_states = (
                model_kwargs["encoder_outputs"].get("hidden_states") if output_hidden_states else None
            )

        # keep track of which sequences are already finished
        batch_size, cur_len = input_ids.shape
        this_peer_finished = False
        if not ignore_eos:
            unfinished_sequences = torch.ones(batch_size, dtype=torch.long, device=input_ids.device)
        model_kwargs = self._get_initial_cache_position(input_ids, model_kwargs)

        bucket_size = model_kwargs.get("bucket_size", -1)
        prev_idx = -1  # avoiding calculate cache_idx when its value is not changing
        bucket_internal = model_kwargs.get("bucket_internal", None)
        reduce_recompile = model_kwargs.get("reduce_recompile", False)

        if profiler is not None:
            profiler.start()

        if not bucket_internal:
            if bucket_size >= 0:
                inc = iter(incrementor(bucket_size, cur_len))
            if bucket_size > 0:
                assert "position_ids" not in model_kwargs, "Untested path"

        token_idx = model_kwargs.get("token_idx", None)
        start_token_idx = cur_len
        if token_idx is not None:
            # Update cur_len in case of static shapes
            cur_len = (token_idx + model_kwargs.get("inputs_embeds_offset", 0)).item()
            start_token_idx = token_idx

        time_to_first_token_done = False
        model_kwargs["pad_done"] = False
        model_kwargs["mqa_model"] = False
        model_kwargs["lazy_mode"] = lazy_mode
        while self._has_unfinished_sequences(this_peer_finished, synced_gpus, device=input_ids.device):
            if lazy_mode:
                self.htcore_generation.mark_step()

            if bucket_size > 0 and not bucket_internal:
                # it will not have been padded if bucket_size > 0
                params = next(inc)
                input_ids, model_kwargs = self.update_model_kwargs_for_bucketing(
                    params, input_ids, model_kwargs, pad_token_id, bucket_size, reduce_recompile
                )

            # prepare model inputs
            model_inputs = self.prepare_inputs_for_generation(input_ids, **model_kwargs)

            # prepare variable output controls (note: some models won't accept all output controls)
            model_inputs.update({"output_attentions": output_attentions} if output_attentions else {})
            model_inputs.update({"output_hidden_states": output_hidden_states} if output_hidden_states else {})

            hpu_graphs_kwargs = self._get_hpu_graphs_kwargs(model_kwargs)

            # forward pass to get next token
            outputs = self(
                **model_inputs,
                return_dict=True,
                **hpu_graphs_kwargs,
            )

            # synced_gpus: don't waste resources running the code we don't need
            if synced_gpus and this_peer_finished:
                continue

            token_idx = model_kwargs.get("token_idx", None)
            if token_idx is not None and outputs.logits.shape[-2] > 1:
                # case1 (w/o KV caching): outputs.logits.shape: [batch_size, max_length, vocab_size]
                if self.config.is_encoder_decoder:
                    next_token_logits = outputs.logits[:, token_idx - 1, :].float()
                    next_token_logits = next_token_logits.to(input_ids.device)
                    next_token_scores = logits_processor(input_ids[:, :token_idx], next_token_logits)
                else:
                    if model_kwargs.get("num_virtual_tokens", 0) > 0:
                        # for prompt tuning, the output logit shape > model_inputs["input_ids"].shape[-1]
                        if model_kwargs.get("reuse_cache", False):
                            output_idx = torch.tensor(outputs.logits.shape[-2], device=input_ids.device)
                        else:
                            output_idx = token_idx + outputs.logits.shape[-2] - input_ids.shape[-1]
                        next_token_logits = torch.index_select(outputs.logits, -2, output_idx - 1).squeeze(-2).float()
                    else:
                        next_token_logits = torch.index_select(outputs.logits, -2, token_idx - 1).squeeze(-2).float()
                    next_token_logits = next_token_logits.to(input_ids.device)
                    next_token_scores = logits_processor(input_ids, next_token_logits)
            else:
                # .float() is needed to retain precision for later logits manipulations
                next_token_logits = outputs.logits[:, -1, :].float()
                next_token_logits = next_token_logits.to(input_ids.device)
                if token_idx is not None and self.config.is_encoder_decoder:
                    # case2 (with KV caching): outputs.logits.shape: [batch_size, 1, vocab_size]
                    next_token_scores = logits_processor(input_ids[:, :token_idx], next_token_logits)
                else:
                    # case3 (default case): token_idx is None
                    next_token_scores = logits_processor(input_ids, next_token_logits)

            # Store scores, attentions and hidden_states when required
            if return_dict_in_generate:
                if output_scores:
                    scores += (next_token_scores,)
                if output_logits:
                    raw_logits += (next_token_logits,)
                if output_attentions:
                    decoder_attentions += (
                        (outputs.decoder_attentions,) if self.config.is_encoder_decoder else (outputs.attentions,)
                    )
                    if self.config.is_encoder_decoder:
                        cross_attentions += (outputs.cross_attentions,)

                if output_hidden_states:
                    decoder_hidden_states += (
                        (outputs.decoder_hidden_states,)
                        if self.config.is_encoder_decoder
                        else (outputs.hidden_states,)
                    )

            # token selection
            if do_sample:
                # Workaround on HPU for output quality issues with torch.multinomial for lower precision models
                # Distribution sampled by torch.multinomial may be affected by next_token_logits upcast to float
                probs = torch.nn.functional.softmax(next_token_scores, dim=-1).to(outputs.logits.dtype)
                # TODO (joao): this OP throws "skipping cudagraphs due to ['incompatible ops']", find solution
                next_tokens = torch.multinomial(probs, num_samples=1).squeeze(1)
            else:
                next_tokens = torch.argmax(next_token_scores, dim=-1)

            # finished sentences should have their next token be a padding token
            # TODO: no ignore_eos check here since there is a compilation error, will add ignore_eos here if fixed
            if has_eos_stopping_criteria:
                next_tokens = next_tokens * unfinished_sequences + pad_token_id * (1 - unfinished_sequences)

            # update generated ids, model inputs, and length for next step
            if not lazy_mode:
                next_tokens = next_tokens.to(input_ids.dtype)

            if token_idx is not None:
                idx = token_idx + model_kwargs.get("inputs_embeds_offset", 0)
                input_ids.index_copy_(1, idx, next_tokens.unsqueeze(-1) if next_tokens.dim() == 1 else next_tokens)
            else:
                input_ids = torch.cat([input_ids, next_tokens[:, None]], dim=-1)

            if streamer is not None:
                streamer.put(next_tokens.cpu())

            model_kwargs = self._update_model_kwargs_for_generation(
                outputs,
                model_kwargs,
                is_encoder_decoder=self.config.is_encoder_decoder,
            )

            cur_len = cur_len + 1
            if bucket_size > 0 and bucket_internal:
                # Calculate slice idx for kv cache during the decode phase.
                # Breaking down the kv cache in the attention block helps to reduce computation time.
                if model_kwargs.get("token_idx_cpu") <= (model_kwargs["kv_cache_len"] // bucket_size) * bucket_size:
                    idx = (model_kwargs.get("token_idx_cpu") - 1) // bucket_size
                    if prev_idx != idx:
                        model_kwargs["cache_idx"] = (idx + 1) * bucket_size
                        prev_idx = idx
                else:
                    model_kwargs["cache_idx"] = model_kwargs["kv_cache_len"]

            if ignore_eos:
                this_peer_finished = stopping_criteria(
                    input_ids,
                    scores,
                    token_idx=cur_len,
                    ignore_eos=ignore_eos,
                    eos_token_id=generation_config.eos_token_id,
                )
            else:
                unfinished_sequences = unfinished_sequences & ~stopping_criteria(
                    input_ids,
                    scores,
                    token_idx=cur_len,
                    ignore_eos=ignore_eos,
                    eos_token_id=generation_config.eos_token_id,
                )
                this_peer_finished = unfinished_sequences.max() == 0

            if hb_gen_time is not None:
                if not time_to_first_token_done:
                    time_to_first_token_done = True
                    import habana_frameworks.torch.hpu as torch_hpu

                    torch_hpu.synchronize()
                hb_gen_time.step()

            if profiler is not None:
                profiler.step()

            if (
                not model_kwargs.get("pad_done", False)
                and not model_kwargs.get("reuse_cache", False)
                and bucket_internal
            ):
                # Pad the returned past key values tensors from prefill phase forward run to maximum length
                # before starting the decode phase.

                is_mqa_model = self.config.model_type == "gpt_bigcode" and self.config.multi_query
                model_kwargs["mqa_model"] = is_mqa_model
                if is_mqa_model:
                    do_padding = outputs.past_key_values[0].shape[1] == model_inputs["input_ids"].shape[1]
                else:
                    key_to_check = (
                        "input_ids"
                        if "input_ids" in model_inputs
                        else "inputs_embeds"
                        if "inputs_embeds" in model_inputs
                        else None
                    )
                    do_padding = (
                        key_to_check is not None
                        and outputs.past_key_values[0][0].shape[2] == model_inputs[key_to_check].shape[1]
                    )

                if do_padding:
                    self._pad_past_key_values(model_kwargs)
                model_kwargs["pad_done"] = True

            # This is needed to properly delete outputs.logits which may be very large for first iteration
            # Otherwise a reference to outputs is kept which keeps the logits alive in the next iteration
            del outputs

        if (
            model_kwargs.get("use_hpu_graphs", False)
            and model_kwargs.get("limit_hpu_graphs", False)
            and not model_kwargs.get("reuse_cache", False)
            and bucket_internal
        ):
            # Clear HPU graphs cache
            if model_kwargs.get("clear_hpu_graphs_cache", False):
                self.clear_cache()

            # Clear HPU graphs input tensors of the decode phase after the full generation while loop
            else:
                self.clear_inputs()

            # Delete past key value tensors
            self._remove_past_key_values(model_kwargs)

            if profiler is not None:
                profiler.stop()

        if streamer is not None:
            streamer.end()

        if batch_size > 1 and has_eos_stopping_criteria:
            eos_token_id = generation_config.eos_token_id
            # Find the positions of the first eos_token_id in each sequence
            eos_positions = (
                torch.isin(input_ids[:, start_token_idx:], torch.tensor(eos_token_id)).int().argmax(dim=1)
                + start_token_idx
            )
            # Create a mask for positions greater than the first eos_token_id
            mask = torch.arange(generation_config.max_length, device="hpu").expand(
                batch_size, generation_config.max_length
            ) > eos_positions.unsqueeze(1)
            # Apply the mask to set positions greater than the first eos_token_id to pad_token_id
            input_ids[mask] = pad_token_id

        if return_dict_in_generate:
            if self.config.is_encoder_decoder:
                return GenerateEncoderDecoderOutput(
                    sequences=input_ids,
                    scores=scores,
                    logits=raw_logits,
                    encoder_attentions=encoder_attentions,
                    encoder_hidden_states=encoder_hidden_states,
                    decoder_attentions=decoder_attentions,
                    cross_attentions=cross_attentions,
                    decoder_hidden_states=decoder_hidden_states,
                    past_key_values=model_kwargs.get("past_key_values"),
                )
            else:
                return GenerateDecoderOnlyOutput(
                    sequences=input_ids,
                    scores=scores,
                    logits=raw_logits,
                    attentions=decoder_attentions,
                    hidden_states=decoder_hidden_states,
                    past_key_values=model_kwargs.get("past_key_values"),
                )
        else:
            return input_ids

    def _beam_search(
        self,
        input_ids: torch.LongTensor,
        beam_scorer: BeamScorer,
        logits_processor: LogitsProcessorList,
        stopping_criteria: StoppingCriteriaList,
        generation_config: GaudiGenerationConfig,
        synced_gpus: bool,
        lazy_mode: Optional[bool] = False,
        profiler: Optional[HabanaProfile] = None,
        hb_gen_time: Optional[HabanaGenerationTime] = None,
        **model_kwargs,
    ) -> Union[GenerateBeamOutput, torch.LongTensor]:
        r"""
        Generates sequences of token ids for models with a language modeling head using **beam search decoding** and
        can be used for text-decoder, text-to-text, speech-to-text, and vision-to-text models.

        If it's the first time you're diving into Beam Search, we recommend you read the following blog post:
        https://huggingface.co/blog/how-to-generate (especially the beam search section).

        You can recompute the sequence scores from the individual scores using the `compute_transition_scores` function
        (https://huggingface.co/docs/transformers/main_classes/text_generation#transformers.GenerationMixin.compute_transition_scores)

        Parameters:
            input_ids (`torch.LongTensor` of shape `(batch_size, sequence_length)`):
                The sequence used as a prompt for the generation.
            beam_scorer (`BeamScorer`):
                An derived instance of [`BeamScorer`] that defines how beam hypotheses are constructed, stored and
                sorted during generation. For more information, the documentation of [`BeamScorer`] should be read.
            logits_processor (`LogitsProcessorList`):
                An instance of [`LogitsProcessorList`]. List of instances of class derived from [`LogitsProcessor`]
                used to modify the prediction scores of the language modeling head applied at each generation step.
            stopping_criteria (`StoppingCriteriaList`:
                An instance of [`StoppingCriteriaList`]. List of instances of class derived from [`StoppingCriteria`]
                used to tell if the generation loop should stop.
            generation_config ([`GaudiGenerationConfig`]):
                The generation configuration to be used as parametrization of the decoding method.
            synced_gpus (`bool`):
                Whether to continue running the while loop until max_length (needed to avoid deadlocking with
                `FullyShardedDataParallel` and DeepSpeed ZeRO Stage 3).
            lazy_mode (`bool`, *optional*, defaults to `False`):
                Whether the run is executed in lazy mode or not (i.e. eager mode).
            profiler (`HabanaProfile`, *optional*, defaults to None):
                HabanaProfile object to use for profiling.
            model_kwargs:
                Additional model specific kwargs will be forwarded to the `forward` function of the model. If model is
                an encoder-decoder model the kwargs should include `encoder_outputs`.

        Return:
            [`transformers.generation.utils.GenerateBeamDecoderOnlyOutput`], [`transformers.generation.GenerateBeamEncoderDecoderOutput`] or
            `torch.LongTensor`: A `torch.LongTensor` containing the generated tokens (default behaviour) or a
            [`transformers.generation.GenerateBeamDecoderOnlyOutput`] if `model.config.is_encoder_decoder=False` and
            `return_dict_in_generate=True` or a [`transformers.generation.GenerateBeamEncoderDecoderOutput`] if
            `model.config.is_encoder_decoder=True`.
        """

        # 1. init beam_search values
        pad_token_id = generation_config._pad_token_tensor
        eos_token_id = generation_config._eos_token_tensor
        output_attentions = generation_config.output_attentions
        output_hidden_states = generation_config.output_hidden_states
        output_scores = generation_config.output_scores
        output_logits = generation_config.output_logits
        return_dict_in_generate = generation_config.return_dict_in_generate
        do_sample = generation_config.do_sample
        early_stopping = generation_config.early_stopping
        length_penalty = generation_config.length_penalty
        # max_length = generation_config.max_length
        num_beams = generation_config.num_beams
        # num_return_sequences = generation_config.num_return_sequences

        batch_size = len(beam_scorer._beam_hyps)
        num_beams = beam_scorer.num_beams

        batch_beam_size, cur_len = input_ids.shape
        if "inputs_embeds" in model_kwargs:
            cur_len = model_kwargs["inputs_embeds"].shape[1]
        token_idx = model_kwargs.get("token_idx", None)
        if token_idx is not None:
            # Update cur_len in case of static shapes
            cur_len = (token_idx + model_kwargs.get("inputs_embeds_offset", 0)).item()

        model_kwargs["cache_position"] = torch.arange(cur_len, device=input_ids.device)

        if num_beams * batch_size != batch_beam_size:
            raise ValueError(
                f"Batch dimension of `input_ids` should be {num_beams * batch_size}, but is {batch_beam_size}."
            )

        # (joao) feature lost in the refactor. Probably won't implement, hurts readbility with minimal gains (there
        # are newer low-memory alternatives like the offloaded cache)
        sequential = generation_config.low_memory
        if sequential:
            raise ValueError(
                "`low_memory=True` is not supported after the beam search refactor. Please check the discussion in "
                "#35802 *after the PR got merged*, and add a comment there if your questions are not yet answered."
            )

        # 2. init output tuples
        scores = () if (return_dict_in_generate and output_scores) else None
        raw_logits = () if (return_dict_in_generate and output_logits) else None
        beam_indices = (
            tuple(() for _ in range(batch_beam_size)) if (return_dict_in_generate and output_scores) else None
        )
        decoder_attentions = () if (return_dict_in_generate and output_attentions) else None
        cross_attentions = () if (return_dict_in_generate and output_attentions) else None
        decoder_hidden_states = () if (return_dict_in_generate and output_hidden_states) else None

        # if model is an encoder-decoder, retrieve encoder attention weights and hidden states
        if return_dict_in_generate and self.config.is_encoder_decoder:
            encoder_attentions = model_kwargs["encoder_outputs"].get("attentions") if output_attentions else None
            encoder_hidden_states = (
                model_kwargs["encoder_outputs"].get("hidden_states") if output_hidden_states else None
            )

        # initialise score of first beam with 0 and the rest with -1e9. This makes sure that only tokens
        # of the first beam are considered to avoid sampling the exact same tokens across all beams.
        beam_scores = torch.zeros((batch_size, num_beams), dtype=torch.float, device=input_ids.device)
        beam_scores[:, 1:] = -1e9
        beam_scores = beam_scores.view((batch_size * num_beams,))

        # Beam token selection: pick 1 + eos_token_id.shape[0] next tokens for each beam so we have at least 1
        # non eos token per beam.
        n_eos_tokens = eos_token_id.shape[0] if eos_token_id is not None else 0
        num_selection = max(2, 1 + n_eos_tokens)

        if self.generation_config.static_shapes:
            beam_trace_scores = torch.zeros(
                (input_ids.shape[1], num_selection * batch_size * num_beams),
                device=input_ids.device,
                dtype=torch.float32,
            )
            beam_trace_indices = torch.zeros(
                (input_ids.shape[1], num_selection * batch_size * num_beams),
                device=input_ids.device,
                dtype=torch.int64,
            )
            beam_trace_tokens = torch.zeros(
                (input_ids.shape[1], num_selection * batch_size * num_beams),
                device=input_ids.device,
                dtype=torch.int64,
            )
            beam_trace_idx = torch.tensor(0, device=input_ids.device)
            num_eos_tokens = torch.zeros((1), device=input_ids.device, dtype=torch.int64)
            num_beams_tensor = torch.tensor(num_beams, device=input_ids.device, dtype=torch.int64)

        def finalize_beams(initial_ids, beam_trace, model_config, length_penalty):
            beam_trace_idx, beam_trace_scores, beam_trace_indices, beam_trace_tokens = beam_trace
            bs = initial_ids.shape[0]
            num_beams = beam_trace_scores.shape[1] // (num_selection * bs)

            beam_trace_idx = beam_trace_idx.item()
            beam_trace_scores = beam_trace_scores[:beam_trace_idx, :]
            beam_trace_indices = beam_trace_indices[:beam_trace_idx, :]
            beam_trace_tokens = beam_trace_tokens[:beam_trace_idx, :]

            # (score, parent_beam, token_id, is_finished)
            root = (float("-inf"), None, None, False)

            def resolve_beam(beam):
                rest = []
                while beam != root:
                    score, prev, tok, is_finished = beam
                    rest.append(tok)
                    beam = prev
                rest.reverse()
                return rest

            prev_beams = [[root] * num_beams] * bs
            best = [[] for _ in range(bs)]

            def beam_score(beam):
                return (beam[3], beam[0])

            for step, (scores, indices, tokens) in enumerate(
                zip(beam_trace_scores, beam_trace_indices, beam_trace_tokens)
            ):
                cur_beams = [[] for _ in range(bs)]
                for idx, (s, i, t) in enumerate(zip(scores, indices, tokens)):
                    batch = idx // (num_beams * num_selection)
                    idx = idx % (num_beams * num_selection)
                    b_len = 1 + step
                    b_score = s.item() / (b_len**length_penalty)
                    b_tok = t.item()
                    is_finished = b_tok == model_config.eos_token_id
                    if len(cur_beams[batch]) >= num_beams:
                        continue
                    beam = (b_score, prev_beams[batch][i], b_tok, is_finished)
                    if not is_finished:
                        cur_beams[batch].append(beam)
                    if is_finished or (step + 1 == beam_trace_idx):
                        if len(best[batch]) < num_beams:
                            best[batch].append(beam)
                            best[batch] = sorted(best[batch], key=lambda x: beam_score(x))
                        elif beam_score(best[batch][0]) < beam_score(beam):
                            best[batch][0] = beam
                            best[batch] = sorted(best[batch], key=lambda x: beam_score(x))
                prev_beams = cur_beams

            def expand_if_needed(tensor, new_size, value, dim=-1):
                orig_len = tensor.shape[dim]
                padding_len = new_size - orig_len
                import torch.nn.functional as F

                if padding_len > 0:
                    if dim == -1:
                        return F.pad(tensor, (0, padding_len), value=value)
                    elif dim == -2:
                        return F.pad(tensor, (0, 0, 0, padding_len), value=value)
                    else:
                        assert False, f"Unsupported dim value: {dim}"
                return tensor

            results = []
            for i, beam_hyp in enumerate(best):
                sorted_hyps = sorted(beam_hyp, key=lambda x: beam_score(x))
                res = []
                for j in range(beam_scorer.num_beam_hyps_to_keep):
                    best_hyp_tuple = sorted_hyps.pop()
                    resolve = resolve_beam(best_hyp_tuple)
                    res.append(torch.cat((initial_ids[i], torch.tensor(resolve))))
                results.append(res)

            max_length = max([n.shape[-1] for m in results for n in m])
            return_res = []
            for i, res in enumerate(results):
                for j in range(beam_scorer.num_beam_hyps_to_keep):
                    return_res.append(expand_if_needed(res[j], max_length, model_config.pad_token_id))
            input_ids = torch.stack(return_res)
            return input_ids

        if profiler is not None:
            profiler.start()

        this_peer_finished = False

        bucket_size = model_kwargs.get("bucket_size", -1)
        prev_idx = -1  # avoiding calculate cache_idx when its value is not changing
        bucket_internal = model_kwargs.get("bucket_internal", None)
        reduce_recompile = model_kwargs.get("reduce_recompile", False)
        prompt_len = input_ids.shape[-1]

        if not bucket_internal:
            if bucket_size >= 0:
                inc = iter(incrementor(bucket_size, cur_len))
            if bucket_size > 0 and "position_ids" in model_kwargs:
                logger.warning("Untested path for bucketing with position_ids")

        if self.generation_config.static_shapes:
            initial_ids = input_ids[::num_beams, 0:cur_len]

        time_to_first_token_done = False
        # 4. run the generation loop
        while self._has_unfinished_sequences(this_peer_finished, synced_gpus, device=input_ids.device):
            if lazy_mode:
                self.htcore_generation.mark_step()

            if bucket_size > 0 and not bucket_internal:
                # it will not have been padded if bucket_size > 0
                params = next(inc)
                input_ids, model_kwargs = self.update_model_kwargs_for_bucketing(
                    params, input_ids, model_kwargs, pad_token_id, bucket_size, reduce_recompile
                )

            model_kwargs["lazy_mode"] = lazy_mode
            model_inputs = self.prepare_inputs_for_generation(input_ids, **model_kwargs)

            # prepare variable output controls (note: some models won't accept all output controls)
            model_inputs.update({"output_attentions": output_attentions} if output_attentions else {})
            model_inputs.update({"output_hidden_states": output_hidden_states} if output_hidden_states else {})

            hpu_graphs_kwargs = self._get_hpu_graphs_kwargs(model_kwargs)
            outputs = self(
                **model_inputs,
                return_dict=True,
                **hpu_graphs_kwargs,
            )

            # synced_gpus: don't waste resources running the code we don't need
            if synced_gpus and this_peer_finished:
                cur_len = cur_len + 1
                continue

            token_idx = model_kwargs.get("token_idx", None)
            if token_idx is not None and outputs.logits.shape[-2] > 1:
                if model_kwargs.get("num_virtual_tokens", 0) > 0:
                    # for prompt tuning, the output logit shape may > model_inputs["input_ids"].shape[-1]
                    if model_kwargs.get("reuse_cache", False):
                        output_idx = torch.tensor(outputs.logits.shape[-2], device=input_ids.device)
                    else:
                        output_idx = token_idx + outputs.logits.shape[-2] - input_ids.shape[-1]
                    next_token_logits = torch.index_select(outputs.logits, -2, output_idx - 1).squeeze(-2)
                else:
                    next_token_logits = torch.index_select(outputs.logits, -2, token_idx - 1).squeeze(-2)
            else:
                next_token_logits = outputs.logits[:, -1, :].float()
            next_token_logits = next_token_logits.to(input_ids.device)

            next_token_scores = torch.nn.functional.log_softmax(
                next_token_logits, dim=-1
            )  # (batch_size * num_beams, vocab_size)

            if token_idx is not None:
                idx = token_idx + model_kwargs.get("inputs_embeds_offset", 0)
                next_token_scores_processed = logits_processor(input_ids[:, :idx], next_token_scores)
            else:
                next_token_scores_processed = logits_processor(input_ids, next_token_scores)
            next_token_scores = next_token_scores_processed + beam_scores[:, None].expand_as(
                next_token_scores_processed
            )

            # Store scores, attentions and hidden_states when required
            if return_dict_in_generate:
                if output_scores:
                    scores += (next_token_scores_processed,)
                if output_logits:
                    raw_logits += (next_token_logits,)
                if output_attentions:
                    decoder_attentions += (
                        (outputs.decoder_attentions,) if self.config.is_encoder_decoder else (outputs.attentions,)
                    )
                    if self.config.is_encoder_decoder:
                        cross_attentions += (outputs.cross_attentions,)
                if output_hidden_states:
                    decoder_hidden_states += (
                        (outputs.decoder_hidden_states,)
                        if self.config.is_encoder_decoder
                        else (outputs.hidden_states,)
                    )

            # reshape for beam search
            vocab_size = next_token_scores.shape[-1]
            next_token_scores = next_token_scores.view(batch_size, num_beams * vocab_size)

            n_tokens_to_keep = num_selection * num_beams
            if do_sample:
                probs = torch.nn.functional.softmax(next_token_scores, dim=-1)
                next_tokens = torch.multinomial(probs, num_samples=n_tokens_to_keep)
                next_token_scores = torch.gather(next_token_scores, -1, next_tokens)
                next_token_scores, _indices = torch.sort(next_token_scores, descending=True, dim=1)
                next_tokens = torch.gather(next_tokens, -1, _indices)
            else:
                next_token_scores, next_tokens = torch.topk(
                    next_token_scores, n_tokens_to_keep, dim=1, largest=True, sorted=True
                )

            next_indices = torch.div(next_tokens, vocab_size, rounding_mode="floor")
            if self.generation_config.static_shapes:
                beam_scores = next_token_scores.flatten()
                next_indices_flattened = next_indices.flatten()
                static_beam_indices = (
                    next_indices_flattened
                    + torch.tensor(
                        [[batch_idx * num_beams] * next_indices.shape[1] for batch_idx in range(batch_size)],
                        device=next_indices.device,
                    ).flatten()
                )

                beam_tokens = next_tokens.remainder(vocab_size).flatten()

                beam_trace_scores.index_copy_(0, beam_trace_idx, beam_scores.unsqueeze(0))
                beam_trace_indices.index_copy_(0, beam_trace_idx, next_indices_flattened.unsqueeze(0))
                beam_trace_tokens.index_copy_(0, beam_trace_idx, beam_tokens.unsqueeze(0))
                beam_trace_idx.add_(1)

                if early_stopping:
                    num_eos_tokens.add_(beam_tokens[0:num_beams].eq(self.config.eos_token_id).sum())

                beam_scores.add_(torch.where(beam_tokens.eq(self.config.eos_token_id), float("-inf"), 0.0))
                beam_scores = beam_scores.view(batch_size, -1).unsqueeze(0)
                _, selected = torch.topk(beam_scores, k=num_beams, dim=-1, largest=True, sorted=True)
                offset = torch.arange(0, torch.numel(beam_scores), beam_scores.shape[-1]).unsqueeze(-1)
                selected = (selected + offset).flatten()
                beam_scores = beam_scores.flatten().index_select(0, selected)
                beam_tokens = beam_tokens.index_select(0, selected)
                static_beam_indices = static_beam_indices.index_select(0, selected)

                prev_beams = outputs.logits.shape[0] // batch_size

                beam_offsets = torch.arange(0, 1, prev_beams, dtype=torch.int32)
                beam_offsets = beam_offsets.to(device=outputs.logits.device)
                static_beam_indices = (static_beam_indices.view(batch_size, -1) + beam_offsets.unsqueeze(-1)).flatten()

                next_tokens = beam_tokens.unsqueeze(-1)
                beam_next_tokens = next_tokens
                beam_idx = static_beam_indices
            else:
                next_tokens = next_tokens % vocab_size

                # stateless
                beam_outputs = beam_scorer.process(
                    input_ids,
                    next_token_scores,
                    next_tokens,
                    next_indices,
                    pad_token_id=pad_token_id,
                    eos_token_id=eos_token_id,
                    beam_indices=beam_indices,
                    decoder_prompt_len=prompt_len,
                )
                beam_scores = beam_outputs["next_beam_scores"]
                beam_next_tokens = beam_outputs["next_beam_tokens"]
                beam_idx = beam_outputs["next_beam_indices"]

            if token_idx is not None:
                input_ids = torch.index_select(input_ids, 0, beam_idx)
                idx = token_idx + model_kwargs.get("inputs_embeds_offset", 0)
                input_ids.index_copy_(
                    1, idx, beam_next_tokens.unsqueeze(-1) if beam_next_tokens.dim() == 1 else beam_next_tokens
                )
            else:
                input_ids = torch.cat([input_ids[beam_idx, :], beam_next_tokens.unsqueeze(-1)], dim=-1)

            model_kwargs = self._update_model_kwargs_for_generation(
                outputs,
                model_kwargs,
                is_encoder_decoder=self.config.is_encoder_decoder,
            )

            if model_kwargs.get("past_key_values", None) is not None:
                if model_kwargs["reuse_cache"]:
                    model_kwargs["past_key_values"] = unwrap_deepspeed_model(self).reorder_kv_cache(beam_idx)
                else:
                    model_kwargs["past_key_values"] = self._temporary_reorder_cache(
                        model_kwargs["past_key_values"], beam_idx
                    )

            if return_dict_in_generate and output_scores:
                beam_indices = tuple((beam_indices[beam_idx[i]] + (beam_idx[i],) for i in range(len(beam_indices))))

            # increase cur_len
            cur_len = cur_len + 1
            if bucket_size > 0 and bucket_internal:
                # Calculate slice idx for kv cache during the decode phase.
                # Breaking down the kv cache in the attention block helps to reduce computation time.
                if model_kwargs.get("token_idx_cpu") <= (model_kwargs["kv_cache_len"] // bucket_size) * bucket_size:
                    idx = (model_kwargs.get("token_idx_cpu") - 1) // bucket_size
                    if prev_idx != idx:
                        model_kwargs["cache_idx"] = (idx + 1) * bucket_size
                        prev_idx = idx
                else:
                    model_kwargs["cache_idx"] = model_kwargs["kv_cache_len"]

            if profiler is not None:
                profiler.step()

            if self.generation_config.static_shapes:
                is_min_length_reached = (
                    self.generation_config.min_length and cur_len >= self.generation_config.min_length
                )
                if early_stopping and is_min_length_reached and num_eos_tokens >= num_beams_tensor:
                    break
                elif get_final_stopping_criteria(stopping_criteria(input_ids, scores, token_idx=cur_len)):
                    break
            elif get_final_stopping_criteria(stopping_criteria(input_ids, scores)) or (
                beam_scorer.is_done and not lazy_mode
            ):
                this_peer_finished = True

            if profiler is not None:
                profiler.step()

            if hb_gen_time is not None:
                if not time_to_first_token_done:
                    time_to_first_token_done = True
                    import habana_frameworks.torch.hpu as torch_hpu

                    torch_hpu.synchronize()
                hb_gen_time.step()

            if (
                not model_kwargs.get("pad_done", False)
                and not model_kwargs.get("reuse_cache", False)
                and bucket_internal
            ):
                # Pad the returned past key values tensors from prefill phase forward run to maximum length
                # before starting the decode phase.
                if outputs.past_key_values[0][0].shape[2] == model_inputs["input_ids"].shape[1]:
                    self._pad_past_key_values(model_kwargs)
                model_kwargs["pad_done"] = True

            # This is needed to properly delete outputs.logits which may be very large for first iteration
            # Otherwise a reference to outputs is kept which keeps the logits alive in the next iteration
            # IMPORTANT: Note that this should appear BEFORE the call to _reorder_cache() to save the maximum memory
            # (that way the memory peak does not include outputs.logits)
            del outputs

        if (
            model_kwargs.get("use_hpu_graphs", False)
            and model_kwargs.get("limit_hpu_graphs", False)
            and not model_kwargs.get("reuse_cache", False)
            and bucket_internal
        ):
            # Clear HPU graphs input tensors of the decode phase after the full generation while loop
            self.clear_inputs()
            # Delete past key value tensors
            self._remove_past_key_values(model_kwargs)

        if profiler is not None:
            profiler.stop()

        if self.generation_config.static_shapes:
            beam_trace = (beam_trace_idx, beam_trace_scores, beam_trace_indices, beam_trace_tokens)
            from collections import UserDict

            def map_tensors(obj, fn):
                constructor = type(obj)
                if isinstance(obj, tuple):
                    return constructor(map_tensors(v, fn) for v in obj)
                if isinstance(obj, list):
                    return constructor([map_tensors(v, fn) for v in obj])
                if isinstance(obj, dict) or isinstance(obj, UserDict):
                    return constructor({k: map_tensors(v, fn) for k, v in obj.items()})
                if isinstance(obj, torch.Tensor):
                    return fn(obj)
                return obj

            def move(obj, device):
                return map_tensors(obj, lambda t: t.to(device))

            sequence_outputs = {}
            sequence_outputs["sequences"] = finalize_beams(
                initial_ids.cpu(), move(beam_trace, "cpu"), self.config, length_penalty
            )
        else:
            sequence_outputs = beam_scorer.finalize(
                input_ids,
                beam_scores,
                next_tokens,
                beam_indices,
                pad_token_id=pad_token_id,
                eos_token_id=eos_token_id,
                max_length=stopping_criteria.max_length,
                beam_indices=beam_indices,
                decoder_prompt_len=prompt_len,
            )

        if return_dict_in_generate:
            if not output_scores:
                sequence_outputs["sequence_scores"] = None

            if self.config.is_encoder_decoder:
                return GenerateBeamEncoderDecoderOutput(
                    sequences=sequence_outputs["sequences"],
                    sequences_scores=sequence_outputs["sequence_scores"],
                    scores=scores,
                    logits=raw_logits,
                    beam_indices=sequence_outputs["beam_indices"],
                    encoder_attentions=encoder_attentions,
                    encoder_hidden_states=encoder_hidden_states,
                    decoder_attentions=decoder_attentions,
                    cross_attentions=cross_attentions,
                    decoder_hidden_states=decoder_hidden_states,
                    past_key_values=model_kwargs.get("past_key_values"),
                )
            else:
                return GenerateBeamDecoderOnlyOutput(
                    sequences=sequence_outputs["sequences"],
                    sequences_scores=sequence_outputs["sequence_scores"],
                    scores=scores,
                    logits=raw_logits,
                    beam_indices=sequence_outputs["beam_indices"],
                    attentions=decoder_attentions,
                    hidden_states=decoder_hidden_states,
                    past_key_values=model_kwargs.get("past_key_values"),
                )
        else:
            return sequence_outputs["sequences"]

    def _group_beam_search(
        self,
        input_ids: torch.LongTensor,
        beam_scorer: BeamScorer,
        logits_processor: LogitsProcessorList,
        stopping_criteria: StoppingCriteriaList,
        generation_config: GaudiGenerationConfig,
        synced_gpus: bool,
        lazy_mode: Optional[bool] = False,
        profiler: Optional[HabanaProfile] = None,
        hb_gen_time: Optional[HabanaGenerationTime] = None,
        **model_kwargs,
    ):
        r"""
        Generates sequences of token ids for models with a language modeling head using **diverse beam search
        decoding** and can be used for text-decoder, text-to-text, speech-to-text, and vision-to-text models.

        Parameters:
            input_ids (`torch.LongTensor` of shape `(batch_size*num_beams, sequence_length)`):
                The sequence used as a prompt for the generation.
            beam_scorer (`BeamScorer`):
                An derived instance of [`BeamScorer`] that defines how beam hypotheses are constructed, stored and
                sorted during generation. For more information, the documentation of [`BeamScorer`] should be read.
            logits_processor (`LogitsProcessorList`):
                An instance of [`LogitsProcessorList`]. List of instances of class derived from [`LogitsProcessor`]
                used to modify the prediction scores of the language modeling head applied at each generation step.
            stopping_criteria (`StoppingCriteriaList`):
                An instance of [`StoppingCriteriaList`]. List of instances of class derived from [`StoppingCriteria`]
                used to tell if the generation loop should stop.
            generation_config ([`GaudiGenerationConfig`]):
                The generation configuration to be used as parametrization of the decoding method.
            synced_gpus (`bool`):
                Whether to continue running the while loop until max_length (needed to avoid deadlocking with
                `FullyShardedDataParallel` and DeepSpeed ZeRO Stage 3).
            lazy_mode (`bool`, *optional*, defaults to `False`):
                Whether the run is executed in lazy mode or not (i.e. eager mode).
            profiler (`HabanaProfile`, *optional*, defaults to None):
                HabanaProfile object to use for profiling.
            model_kwargs:
                Additional model specific kwargs that will be forwarded to the `forward` function of the model. If
                model is an encoder-decoder model the kwargs should include `encoder_outputs`.

        Return:
            [`transformers.generation.GenerateBeamDecoderOnlyOutput`], [`transformers.generation.GenerateBeamEncoderDecoderOutput`] or
            `torch.LongTensor`: A `torch.LongTensor` containing the generated tokens (default behaviour) or a
            [`transformers.generation.GenerateBeamDecoderOnlyOutput`] if [`transformers.generation.BeamSearchDecoderOnlyOutput`] if
            `model.config.is_encoder_decoder=False` and `return_dict_in_generate=True` or a
            [`transformers.generation.GenerateBeamEncoderDecoderOutput`] if `model.config.is_encoder_decoder=True`.
        """

        raise NotImplementedError("Group beam search is not supported by optimum-habana yet.")

    def _constrained_beam_search(
        self,
        input_ids: torch.LongTensor,
        constrained_beam_scorer: ConstrainedBeamSearchScorer,
        logits_processor: LogitsProcessorList,
        stopping_criteria: StoppingCriteriaList,
        generation_config: GaudiGenerationConfig,
        synced_gpus: bool,
        lazy_mode: Optional[bool] = False,
        profiler: Optional[HabanaProfile] = None,
        hb_gen_time: Optional[HabanaGenerationTime] = None,
        **model_kwargs,
    ) -> Union[GenerateBeamOutput, torch.LongTensor]:
        r"""
        Generates sequences of token ids for models with a language modeling head using **constrained beam search
        decoding** and can be used for text-decoder, text-to-text, speech-to-text, and vision-to-text models.

        Parameters:
            input_ids (`torch.LongTensor` of shape `(batch_size*num_beams, sequence_length)`):
                The sequence used as a prompt for the generation.
            constrained_beam_scorer (`ConstrainedBeamSearchScorer`):
                A derived instance of [`BeamScorer`] that defines how beam hypotheses are constructed, stored and
                sorted during generation, while satisfying a list of positive constraints. For more information, the
                documentation of [`ConstrainedBeamSearchScorer`] should be read.
            logits_processor (`LogitsProcessorList`):
                An instance of [`LogitsProcessorList`]. List of instances of class derived from [`LogitsProcessor`]
                used to modify the prediction scores of the language modeling head applied at each generation step.
            stopping_criteria (`StoppingCriteriaList`):
                An instance of [`StoppingCriteriaList`]. List of instances of class derived from [`StoppingCriteria`]
                used to tell if the generation loop should stop.
            generation_config ([`GaudiGenerationConfig`]):
                The generation configuration to be used as parametrization of the decoding method.
            synced_gpus (`bool`):
                Whether to continue running the while loop until max_length (needed to avoid deadlocking with
                `FullyShardedDataParallel` and DeepSpeed ZeRO Stage 3).
            lazy_mode (`bool`, *optional*, defaults to `False`):
                Whether the run is executed in lazy mode or not (i.e. eager mode).
            profiler (`HabanaProfile`, *optional*, defaults to None):
                HabanaProfile object to use for profiling.
            model_kwargs:
                Additional model specific kwargs will be forwarded to the `forward` function of the model. If model is
                an encoder-decoder model the kwargs should include `encoder_outputs`.

        Return:
            [`transformers.generation.utils.GenerateBeamDecoderOnlyOutput`], [`transformers.generation.GenerateBeamEncoderDecoderOutput`] or
            `torch.LongTensor`: A `torch.LongTensor` containing the generated tokens (default behaviour) or a
            [`transformers.generation.GenerateBeamDecoderOnlyOutput`] if `model.config.is_encoder_decoder=False` and
            `return_dict_in_generate=True` or a [`transformers.generation.GenerateBeamEncoderDecoderOutput`] if
            `model.config.is_encoder_decoder=True`.
        """
        # init values
        pad_token_id = generation_config._pad_token_tensor
        eos_token_id = generation_config._eos_token_tensor
        output_attentions = generation_config.output_attentions
        output_hidden_states = generation_config.output_hidden_states
        output_scores = generation_config.output_scores
        output_logits = generation_config.output_logits
        return_dict_in_generate = generation_config.return_dict_in_generate

        batch_size = len(constrained_beam_scorer._beam_hyps)
        num_beams = constrained_beam_scorer.num_beams

        batch_beam_size, cur_len = input_ids.shape

        token_idx = model_kwargs.get("token_idx", None)
        if token_idx is not None:
            # Update cur_len in case of static shapes
            cur_len = (token_idx + model_kwargs.get("inputs_embeds_offset", 0)).item()

        model_kwargs["cache_position"] = torch.arange(cur_len, device=input_ids.device)

        if num_beams * batch_size != batch_beam_size:
            raise ValueError(
                f"Batch dimension of `input_ids` should be {num_beams * batch_size}, but is {batch_beam_size}."
            )

        # init attention / hidden states / scores tuples
        scores = () if (return_dict_in_generate and output_scores) else None
        raw_logits = () if (return_dict_in_generate and output_logits) else None
        beam_indices = (
            tuple(() for _ in range(batch_beam_size)) if (return_dict_in_generate and output_scores) else None
        )
        decoder_attentions = () if (return_dict_in_generate and output_attentions) else None
        cross_attentions = () if (return_dict_in_generate and output_attentions) else None
        decoder_hidden_states = () if (return_dict_in_generate and output_hidden_states) else None

        # if model is an encoder-decoder, retrieve encoder attention weights and hidden states
        if return_dict_in_generate and self.config.is_encoder_decoder:
            encoder_attentions = model_kwargs["encoder_outputs"].get("attentions") if output_attentions else None
            encoder_hidden_states = (
                model_kwargs["encoder_outputs"].get("hidden_states") if output_hidden_states else None
            )

        # initialise score of first beam with 0 and the rest with -1e9. This makes sure that only tokens
        # of the first beam are considered to avoid sampling the exact same tokens across all beams.
        beam_scores = torch.zeros((batch_size, num_beams), dtype=torch.float, device=input_ids.device)
        beam_scores[:, 1:] = -1e9
        beam_scores = beam_scores.view((batch_size * num_beams,))

        this_peer_finished = False

        # record the prompt length of decoder
        if token_idx is not None:
            decoder_prompt_len = cur_len
        else:
            decoder_prompt_len = input_ids.shape[-1]

        if profiler is not None:
            profiler.start()

        time_to_first_token_done = False
        while self._has_unfinished_sequences(this_peer_finished, synced_gpus, device=input_ids.device):
            model_kwargs["lazy_mode"] = lazy_mode
            model_inputs = self.prepare_inputs_for_generation(input_ids, **model_kwargs)

            # prepare variable output controls (note: some models won't accept all output controls)
            model_inputs.update({"output_attentions": output_attentions} if output_attentions else {})
            model_inputs.update({"output_hidden_states": output_hidden_states} if output_hidden_states else {})

            hpu_graphs_kwargs = self._get_hpu_graphs_kwargs(model_kwargs)

            outputs = self(
                **model_inputs,
                return_dict=True,
                **hpu_graphs_kwargs,
            )

            # synced_gpus: don't waste resources running the code we don't need
            if synced_gpus and this_peer_finished:
                cur_len = cur_len + 1
                continue

            if token_idx is not None and outputs.logits.shape[-2] > 1:
                if model_kwargs.get("num_virtual_tokens", 0) > 0:
                    # for prompt tuning, the output logit shape > model_inputs["input_ids"].shape[-1]
                    if model_kwargs.get("reuse_cache", False):
                        output_idx = torch.tensor(outputs.logits.shape[-2], device=input_ids.device)
                    else:
                        output_idx = token_idx + outputs.logits.shape[-2] - input_ids.shape[-1]
                    next_token_logits = torch.index_select(outputs.logits, -2, output_idx - 1).squeeze(-2)
                else:
                    next_token_logits = torch.index_select(outputs.logits, -2, token_idx - 1).squeeze(-2)
            else:
                next_token_logits = outputs.logits[:, -1, :].float()
            next_token_logits = next_token_logits.to(copy=True, dtype=torch.float32, device=input_ids.device)

            next_token_scores = torch.nn.functional.log_softmax(
                next_token_logits, dim=-1
            )  # (batch_size * num_beams, vocab_size)

            next_token_scores_processed = logits_processor(input_ids, next_token_scores)

            next_token_scores = next_token_scores_processed + beam_scores[:, None].expand_as(
                next_token_scores_processed
            )

            scores_for_all_vocab = next_token_scores.clone()

            # Store scores, attentions and hidden_states when required
            if return_dict_in_generate:
                if output_scores:
                    scores += (next_token_scores,)
                if output_logits:
                    raw_logits += (next_token_logits,)
                if output_attentions:
                    decoder_attentions += (
                        (outputs.decoder_attentions,) if self.config.is_encoder_decoder else (outputs.attentions,)
                    )
                    if self.config.is_encoder_decoder:
                        cross_attentions += (outputs.cross_attentions,)
                if output_hidden_states:
                    decoder_hidden_states += (
                        (outputs.decoder_hidden_states,)
                        if self.config.is_encoder_decoder
                        else (outputs.hidden_states,)
                    )

            # reshape for beam search
            vocab_size = next_token_scores.shape[-1]
            next_token_scores = next_token_scores.view(batch_size, num_beams * vocab_size)

            # Sample 1 + len(eos_token_id) next tokens for each beam so we have at least 1 non eos token per beam.
            n_eos_tokens = eos_token_id.shape[0] if eos_token_id is not None else 0
            next_token_scores, next_tokens = torch.topk(
                next_token_scores, max(2, 1 + n_eos_tokens) * num_beams, dim=1, largest=True, sorted=True
            )

            next_indices = (next_tokens / vocab_size).long()
            next_tokens = next_tokens % vocab_size

            # stateless
            beam_outputs = constrained_beam_scorer.process(
                input_ids[:, :cur_len],
                next_token_scores,
                next_tokens,
                next_indices,
                scores_for_all_vocab,
                pad_token_id=pad_token_id,
                eos_token_id=eos_token_id,
                beam_indices=beam_indices,
                decoder_prompt_len=decoder_prompt_len,
            )
            beam_scores = beam_outputs["next_beam_scores"]
            beam_next_tokens = beam_outputs["next_beam_tokens"]
            beam_idx = beam_outputs["next_beam_indices"]

            if token_idx is not None:
                input_ids = input_ids[beam_idx, :]
                idx = token_idx + model_kwargs.get("inputs_embeds_offset", 0)
                input_ids.index_copy_(
                    1, idx, beam_next_tokens.unsqueeze(-1) if beam_next_tokens.dim() == 1 else beam_next_tokens
                )
            else:
                input_ids = torch.cat([input_ids[beam_idx, :], beam_next_tokens.unsqueeze(-1)], dim=-1)

            model_kwargs = self._update_model_kwargs_for_generation(
                outputs,
                model_kwargs,
                is_encoder_decoder=self.config.is_encoder_decoder,
            )

            # This is needed to properly delete outputs.logits which may be very large for first iteration
            # Otherwise a reference to outputs is kept which keeps the logits alive in the next iteration
            # IMPORTANT: Note that this should appear BEFORE the call to _reorder_cache() to save the maximum memory
            # (that way the memory peak does not include outputs.logits)
            del outputs

            if model_kwargs.get("past_key_values", None) is not None:
                model_kwargs["past_key_values"] = self._temporary_reorder_cache(
                    model_kwargs["past_key_values"], beam_idx
                )

            if return_dict_in_generate and output_scores:
                beam_indices = tuple((beam_indices[beam_idx[i]] + (beam_idx[i],) for i in range(len(beam_indices))))

            # increase cur_len
            cur_len = cur_len + 1

            if profiler is not None:
                profiler.step()

            if constrained_beam_scorer.is_done or get_final_stopping_criteria(
                stopping_criteria(input_ids, scores, token_idx=cur_len)
            ):
                this_peer_finished = True

            if hb_gen_time is not None:
                if not time_to_first_token_done:
                    time_to_first_token_done = True
                    import habana_frameworks.torch.hpu as torch_hpu

                    torch_hpu.synchronize()
                hb_gen_time.step()

        if profiler is not None:
            profiler.stop()

        sequence_outputs = constrained_beam_scorer.finalize(
            input_ids,
            beam_scores,
            next_tokens,
            next_indices,
            pad_token_id=pad_token_id,
            eos_token_id=eos_token_id,
            max_length=stopping_criteria.max_length,
            beam_indices=beam_indices,
            decoder_prompt_len=decoder_prompt_len,
        )

        if return_dict_in_generate:
            if not output_scores:
                sequence_outputs["sequence_scores"] = None
            if self.config.is_encoder_decoder:
                return GenerateBeamEncoderDecoderOutput(
                    sequences=sequence_outputs["sequences"],
                    sequences_scores=sequence_outputs["sequence_scores"],
                    scores=scores,
                    logits=raw_logits,
                    beam_indices=sequence_outputs["beam_indices"],
                    encoder_attentions=encoder_attentions,
                    encoder_hidden_states=encoder_hidden_states,
                    decoder_attentions=decoder_attentions,
                    cross_attentions=cross_attentions,
                    decoder_hidden_states=decoder_hidden_states,
                    past_key_values=model_kwargs.get("past_key_values"),
                )
            else:
                return GenerateBeamDecoderOnlyOutput(
                    sequences=sequence_outputs["sequences"],
                    sequences_scores=sequence_outputs["sequence_scores"],
                    scores=scores,
                    logits=raw_logits,
                    beam_indices=sequence_outputs["beam_indices"],
                    attentions=decoder_attentions,
                    hidden_states=decoder_hidden_states,
                    past_key_values=model_kwargs.get("past_key_values"),
                )
        else:
            return sequence_outputs["sequences"]

    def _assisted_decoding(
        self,
        input_ids: torch.LongTensor,
        candidate_generator: "GaudiCandidateGenerator",
        logits_processor: LogitsProcessorList,
        stopping_criteria: StoppingCriteriaList,
        generation_config: GaudiGenerationConfig,
        synced_gpus: bool,
        streamer: Optional["BaseStreamer"],
        lazy_mode: Optional[bool] = False,
        ignore_eos: Optional[bool] = False,
        profiler: Optional[HabanaProfile] = None,
        hb_gen_time: Optional[HabanaGenerationTime] = None,
        **model_kwargs,
    ) -> Union[GenerateNonBeamOutput, torch.LongTensor]:
        r"""
        Generates sequences of token ids for models with a language modeling head using **greedy decoding** or
        **sample** (depending on `do_sample`), assisted by candidate sequences. Assisted generation is an example of a
        candidate decoding strategy. Can be used for text-decoder, text-to-text, speech-to-text, and vision-to-text
        models.

        Parameters:
            input_ids (`torch.LongTensor` of shape `(batch_size, sequence_length)`):
                The sequence used as a prompt for the generation.
            candidate_generator (`CandidateGenerator`):
                A derived instance of [`CandidateGenerator`] that defines how candidate sequences are generated. For
                more information, the documentation of [`CandidateGenerator`] should be read.
            logits_processor (`LogitsProcessorList`):
                An instance of [`LogitsProcessorList`]. List of instances of class derived from [`LogitsProcessor`]
                used to modify the prediction scores of the language modeling head applied at each generation step.
            stopping_criteria (`StoppingCriteriaList`):
                An instance of [`StoppingCriteriaList`]. List of instances of class derived from [`StoppingCriteria`]
                used to tell if the generation loop should stop.
            generation_config ([`~generation.GenerationConfig`]):
                The generation configuration to be used as parametrization of the decoding method.
            synced_gpus (`bool`):
                Whether to continue running the while loop until max_length (needed to avoid deadlocking with
                `FullyShardedDataParallel` and DeepSpeed ZeRO Stage 3).
            streamer (`BaseStreamer`, *optional*):
                Streamer object that will be used to stream the generated sequences. Generated tokens are passed
                through `streamer.put(token_ids)` and the streamer is responsible for any further processing.
            lazy_mode (`bool`, *optional*, defaults to `False`):
                Whether the run is executed in lazy mode or not (i.e. eager mode).
            profiler (`HabanaProfile`, *optional*, defaults to None):
                HabanaProfile object to use for profiling.
            model_kwargs:
                Additional model specific keyword arguments will be forwarded to the `forward` function of the model.
                If model is an encoder-decoder model the kwargs should include `encoder_outputs`.

        Return:
            [`transformers.generation.GenerateDecoderOnlyOutput`], [`transformers.generation.GenerateEncoderDecoderOutput`] or
            `torch.LongTensor`: A `torch.LongTensor` containing the generated tokens (default behaviour) or a
            [`transformers.generation.GenerateDecoderOnlyOutput`] if `model.config.is_encoder_decoder=False` and
            `return_dict_in_generate=True` or a [`transformers.generation.GenerateEncoderDecoderOutput`] if
            `model.config.is_encoder_decoder=True`.
        """
        # init values
        do_sample = generation_config.do_sample
        output_attentions = generation_config.output_attentions
        output_hidden_states = generation_config.output_hidden_states
        output_scores = generation_config.output_scores
        output_logits = generation_config.output_logits
        return_dict_in_generate = generation_config.return_dict_in_generate

        # init attention / hidden states / scores tuples
        scores = () if (return_dict_in_generate and output_scores) else None
        raw_logits = () if (return_dict_in_generate and output_logits) else None
        decoder_attentions = () if (return_dict_in_generate and output_attentions) else None
        cross_attentions = () if (return_dict_in_generate and output_attentions) else None
        decoder_hidden_states = () if (return_dict_in_generate and output_hidden_states) else None

        # if model is an encoder-decoder, retrieve encoder attention weights and hidden states
        if return_dict_in_generate and self.config.is_encoder_decoder:
            encoder_attentions = model_kwargs["encoder_outputs"].get("attentions") if output_attentions else None
            encoder_hidden_states = (
                model_kwargs["encoder_outputs"].get("hidden_states") if output_hidden_states else None
            )

        # keep track of which sequences are already finished
        batch_size, cur_len = input_ids.shape
        if not ignore_eos:
            unfinished_sequences = torch.ones(batch_size, dtype=torch.long, device=input_ids.device)
        model_kwargs = self._get_initial_cache_position(input_ids, model_kwargs)

        if profiler is not None:
            profiler.start()

        this_peer_finished = False
        is_first_iteration = True  # to preserve the same API in the output as other generation methods

        token_idx = model_kwargs.get("token_idx", None)
        time_to_first_token_done = False
        while self._has_unfinished_sequences(this_peer_finished, synced_gpus, device=input_ids.device):
            if lazy_mode:
                self.htcore_generation.mark_step()

            if token_idx is not None:
                # Update cur_len in case of static shapes
                cur_len = (token_idx + model_kwargs.get("inputs_embeds_offset", 0)).item()
            else:
                cur_len = input_ids.shape[-1]

            # prepare model inputs
            model_kwargs["lazy_mode"] = lazy_mode
            model_inputs = self.prepare_inputs_for_generation(input_ids, **model_kwargs)

            # 1. Fetch candidate sequences from a `CandidateGenerator` and move to the correct device
            candidate_input_ids, candidate_logits = candidate_generator.get_candidates(input_ids[:, :cur_len])
            candidate_input_ids = candidate_input_ids.to(self.device)
            if candidate_logits is not None:
                candidate_logits = candidate_logits.to(self.device)

            if self.generation_config.static_shapes:
                candidate_length = candidate_input_ids.shape[1] - cur_len
            else:
                candidate_length = candidate_input_ids.shape[1] - input_ids.shape[1]
            is_done_candidate = stopping_criteria(candidate_input_ids, None)

            # 2. Use the original model to obtain the next token logits given the candidate sequence. We obtain
            # `candidate_length + 1` relevant logits from this process: in the event that all candidates are correct,
            # we use this forward pass to also pick the subsequent logits in the original model.

            # 2.1. Prepare the model inputs
            candidate_kwargs = copy.copy(model_kwargs)
            candidate_kwargs = _prepare_attention_mask(
                candidate_kwargs, candidate_input_ids.shape[1], self.config.is_encoder_decoder
            )
            candidate_kwargs = _prepare_token_type_ids(candidate_kwargs, candidate_input_ids.shape[1])
            if "cache_position" in candidate_kwargs:
                candidate_kwargs["cache_position"] = torch.cat(
                    (
                        candidate_kwargs["cache_position"],
                        torch.arange(cur_len, cur_len + candidate_length, device=input_ids.device, dtype=torch.long),
                    ),
                    dim=0,
                )

            model_inputs = self.prepare_inputs_for_generation(candidate_input_ids, **candidate_kwargs)
            if "logits_to_keep" in model_inputs:
                model_inputs["logits_to_keep"] = candidate_length + 1

            hpu_graphs_kwargs = self._get_hpu_graphs_kwargs(model_kwargs)

            # 2.2. Run a forward pass on the candidate sequence
            # prepare variable output controls (note: some models won't accept all output controls)
            model_inputs.update({"output_attentions": output_attentions} if output_attentions else {})
            model_inputs.update({"output_hidden_states": output_hidden_states} if output_hidden_states else {})

            outputs = self(
                **model_inputs,
                **hpu_graphs_kwargs,
            )

            # 2.3. Process the new logits
            # .float() is needed to retain precision for later logits manipulations
            new_logits = outputs.logits[:, -candidate_length - 1 :].to(
                dtype=torch.float32, device=input_ids.device
            )  # excludes the input prompt if present
            next_token_logits = new_logits.clone()
            if len(logits_processor) > 0:
                for i in range(candidate_length + 1):
                    new_logits[:, i, :] = logits_processor(candidate_input_ids[:, : cur_len + i], new_logits[:, i, :])

            # 3. Select the accepted tokens. There are two possible cases:
            # Case 1: `do_sample=True` and we have logits for the candidates (originally from speculative decoding)
            # 👉 Apply algorithm 1 from the speculative decoding paper (https://arxiv.org/pdf/2211.17192.pdf).
            if do_sample and candidate_logits is not None:
                from transformers.generation.utils import _speculative_sampling

                valid_tokens, n_matches = _speculative_sampling(
                    candidate_input_ids,
                    candidate_logits,
                    candidate_length,
                    new_logits,
                    is_done_candidate,
                )

            # Case 2: all other cases (originally from assisted generation) 👉 Compare the tokens selected from the
            # original model logits with the candidate tokens. We can keep the candidate tokens until the first
            # mismatch, or until the max length is reached.
            else:
                if do_sample:
                    probs = new_logits.softmax(dim=-1)
                    selected_tokens = torch.multinomial(probs[0, :, :], num_samples=1).squeeze(1)[None, :]
                else:
                    selected_tokens = new_logits.argmax(dim=-1)

                candidate_new_tokens = candidate_input_ids[:, cur_len:]
                n_matches = ((~(candidate_new_tokens == selected_tokens[:, :-1])).cumsum(dim=-1) < 1).sum()

                # Ensure we don't generate beyond max_len or an EOS token
                if is_done_candidate and n_matches == candidate_length:
                    n_matches -= 1
                valid_tokens = selected_tokens[:, : n_matches + 1]

            # 4. Update variables according to the number of matching assistant tokens. Remember: the token generated
            # by the model after the last candidate match is also valid, as it is generated from a correct sequence.
            # Because of this last token, assisted generation search reduces to a normal greedy search/sample if there
            # is no match.

            # 4.1. Get the valid continuation, after the matching tokens
            if self.generation_config.static_shapes:
                input_ids[:, cur_len : cur_len + n_matches + 1] = valid_tokens
            else:
                input_ids = torch.cat((input_ids, valid_tokens), dim=-1)
            if streamer is not None:
                streamer.put(valid_tokens.cpu())
            new_cur_len = input_ids.shape[-1]

            # 4.2. Discard past key values relative to unused assistant tokens
            new_cache_size = new_cur_len - 1
            outputs.past_key_values = _crop_past_key_values(self, outputs.past_key_values, new_cache_size)

            # 5. Update the candidate generation strategy if needed
            candidate_generator.update_candidate_strategy(input_ids, new_logits, n_matches)

            # Store scores, attentions and hidden_states when required
            # Assistant: modified to append one tuple element per token, as in the other generation methods.
            if return_dict_in_generate:
                newly_added_length = n_matches + 1
                if output_scores:
                    scores += tuple(new_logits[:, i, :] for i in range(newly_added_length))
                if output_logits:
                    raw_logits += tuple(next_token_logits[:, i, :] for i in range(newly_added_length))

                newly_added_length = new_cur_len if is_first_iteration else newly_added_length
                if output_attentions:
                    if self.config.is_encoder_decoder:
                        cross_attentions = _split_model_outputs(
                            cross_attentions, outputs.cross_attentions, cur_len, newly_added_length
                        )
                        decoder_attentions = _split_model_outputs(
                            decoder_attentions,
                            outputs.decoder_attentions,
                            cur_len,
                            newly_added_length,
                            is_decoder_attention=True,
                        )
                    # some (V)LLMs have hard requirement on SDPA and thus never return attn
                    elif outputs.attentions[0] is not None:
                        decoder_attentions = _split_model_outputs(
                            decoder_attentions,
                            outputs.attentions,
                            cur_len,
                            newly_added_length,
                            is_decoder_attention=True,
                        )
                if output_hidden_states:
                    if self.config.is_encoder_decoder:
                        decoder_hidden_states = _split_model_outputs(
                            decoder_hidden_states, outputs.decoder_hidden_states, cur_len, newly_added_length
                        )
                    else:
                        decoder_hidden_states = _split_model_outputs(
                            decoder_hidden_states, outputs.hidden_states, cur_len, newly_added_length
                        )

            if ignore_eos:
                this_peer_finished = stopping_criteria(
                    input_ids,
                    scores,
                    token_idx=None,
                    ignore_eos=ignore_eos,
                    eos_token_id=generation_config.eos_token_id,
                )
            else:
                unfinished_sequences = unfinished_sequences & ~stopping_criteria(
                    input_ids,
                    scores,
                    token_idx=None,
                    ignore_eos=ignore_eos,
                    eos_token_id=generation_config.eos_token_id,
                )
                this_peer_finished = unfinished_sequences.max() == 0
            is_first_iteration = False

            if hb_gen_time is not None:
                if not time_to_first_token_done:
                    time_to_first_token_done = True
                    import habana_frameworks.torch.hpu as torch_hpu

                    torch_hpu.synchronize()
                hb_gen_time.step()

            if profiler is not None:
                profiler.step()

            if this_peer_finished and not synced_gpus:
                break

        if profiler is not None:
            profiler.stop()

        if streamer is not None:
            streamer.end()

        if (
            hasattr(candidate_generator, "assistant_model")
            and candidate_generator.assistant_model.generation_config.num_assistant_tokens_schedule == "heuristic"
        ):
            candidate_generator.assistant_model.generation_config.num_assistant_tokens = (
                candidate_generator.num_assistant_tokens
            )
        if return_dict_in_generate:
            if self.config.is_encoder_decoder:
                return GenerateEncoderDecoderOutput(
                    sequences=input_ids,
                    scores=scores,
                    logits=raw_logits,
                    encoder_attentions=encoder_attentions,
                    encoder_hidden_states=encoder_hidden_states,
                    decoder_attentions=decoder_attentions,
                    cross_attentions=cross_attentions,
                    decoder_hidden_states=decoder_hidden_states,
                    past_key_values=model_kwargs.get("past_key_values"),
                )
            else:
                return GenerateDecoderOnlyOutput(
                    sequences=input_ids,
                    scores=scores,
                    logits=raw_logits,
                    attentions=decoder_attentions,
                    hidden_states=decoder_hidden_states,
                    past_key_values=model_kwargs.get("past_key_values"),
                )
        else:
            return input_ids


def _ranking_fast(
    context_hidden: torch.FloatTensor,
    next_hidden: torch.FloatTensor,
    next_top_k_probs: torch.FloatTensor,
    alpha: float,
    beam_width: int,
) -> torch.FloatTensor:
    """
    Reranks the top_k candidates based on a degeneration penalty (cosine similarity with previous tokens), as described
    in the paper "A Contrastive Framework for Neural Text Generation". Returns the index of the best candidate for each
    row in the batch.
    """
    norm_context_hidden = context_hidden / context_hidden.norm(dim=2, keepdim=True)
    norm_next_hidden = next_hidden / next_hidden.norm(dim=2, keepdim=True)
    cosine_matrix = torch.matmul(norm_context_hidden, norm_next_hidden.transpose(1, 2)).squeeze(-1)  # [B*K, S]

    degeneration_penalty, _ = torch.max(cosine_matrix, dim=-1)  # [B*K]
    next_top_k_probs = next_top_k_probs.view(-1)  # [B*K]
    contrastive_score = (1.0 - alpha) * next_top_k_probs - alpha * degeneration_penalty
    contrastive_score = torch.stack(torch.split(contrastive_score, beam_width))  # [B, K]
    _, selected_idx = contrastive_score.max(dim=-1)  # [B]
    return selected_idx<|MERGE_RESOLUTION|>--- conflicted
+++ resolved
@@ -135,12 +135,6 @@
     "qwen2_vl",
     "qwen3",
     "qwen3_moe",
-<<<<<<< HEAD
-    "welm_v3",
-    "welm_moe",
-    "mock_llama",
-=======
->>>>>>> 15df8d20
 ]
 
 # Initial generated token index is set to 1 to accomodate SOS (start of string) token.
@@ -1354,12 +1348,6 @@
                 "deepseek_v3",
                 "qwen3",
                 "qwen3_moe",
-<<<<<<< HEAD
-                "welm_v3",
-                "welm_moe",
-                "mock_llama",
-=======
->>>>>>> 15df8d20
             ], (
                 "reuse_cache only supported by llama, mistral, falcon, mixtral, phi, qwen2, qwen2_moe, qwen3, qwen3_moe, gemma, gemma2, starcoder2, baichuan, chatglm and deepseek_v2 at the moment"
             )
@@ -1577,12 +1565,6 @@
                 "deepseek_v2",
                 "qwen3",
                 "qwen3_moe",
-<<<<<<< HEAD
-                "welm_v3",
-                "welm_moe",
-                "mock_llama",
-=======
->>>>>>> 15df8d20
             ]:
                 if (
                     hasattr(self.config, "max_position_embeddings")
