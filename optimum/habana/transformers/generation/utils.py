--- conflicted
+++ resolved
@@ -1592,11 +1592,7 @@
             )
 
         if self.device.type != input_ids.device.type:
-<<<<<<< HEAD
-            warnings.warn(
-=======
             warn0(
->>>>>>> a5e9ec3b
                 (
                     "You are calling .generate() with the `input_ids` being on a device type different"
                     f" than your model's device. `input_ids` is on {input_ids.device.type}, whereas the model"
