from .albert import gaudi_albert_forward
from .baichuan import (
    BaichuanConfig,
    BaichuanForCausalLM,
    BaichuanTokenizer,
)
from .bart import (
    gaudi_BartAttention_forward,
    gaudi_BartDecoder_forward,
    gaudi_BartDecoderLayer_forward,
    gaudi_BartEncoder_forward,
    gaudi_BartEncoderLayer_forward,
    gaudi_BartForConditionalGeneration_forward,
    gaudi_BartForConditionalGeneration_prepare_inputs_for_generation,
    gaudi_BartLearnedPositionalEmbedding,
    gaudi_BartModel_forward,
)
from .bert import (
    gaudi_Bert_Sdpa_SelfAttention_forward,
    gaudi_BertModel_forward,
)
from .blip import (
    gaudi_BlipForConditionalGeneration_generate,
    gaudi_BlipForQuestionAnswering_generate,
    gaudi_BlipTextAttention_forward,
    gaudi_BlipTextEncoder_forward,
    gaudi_BlipTextLayer_forward,
    gaudi_BlipTextLMHead_forward,
    gaudi_BlipTextLMHead_prepare_inputs_for_generation,
    gaudi_BlipTextModel_forward,
    gaudi_BlipTextSelfAttention_forward,
)
from .bloom import (
    GaudiBloomForCausalLM,
    GaudiBloomMLP,
    gaudi_bloom_attention_forward,
    gaudi_bloom_block_forward,
    gaudi_bloom_convert_to_bloom_cache,
    gaudi_bloom_convert_to_standard_cache,
    gaudi_bloom_model_forward,
)
from .chatglm import (
    ChatGLMConfig,
    ChatGLMForConditionalGeneration,
    ChatGLMForSequenceClassification,
    ChatGLMTokenizer,
)
from .clip import (
    GaudiCLIPAttention,
    GaudiCLIPEncoder,
    GaudiCLIPEncoderLayer,
    GaudiCLIPVisionEmbeddings,
    GaudiCLIPVisionModel,
    GaudiCLIPVisionTransformer,
)
from .codegen import (
    GaudiCodeGenAttention,
    GaudiCodeGenForCausalLM,
    gaudi_codegen_block_forward,
    gaudi_codegen_model_forward,
)
from .cohere import (
    GaudiCohereAttention,
    GaudiCohereDecoderLayer,
    GaudiCohereForCausalLM,
    gaudi_cohere_model_forward,
)
from .decilm import (
    DeciLMConfig,
    DeciLMForCausalLM,
)
from .deepseek_v2 import (
    DeepseekTokenizerFast,
    DeepseekV2Config,
    DeepseekV2ForCausalLM,
)
from .deepseek_v3 import (
    DeepseekV3Config,
    DeepseekV3ForCausalLM,
)
from .detr import (
    gaudi_DetrConvModel_forward,
    gaudi_DetrHungarianMatcher_forward,
    gaudi_DetrLoss_forward,
    gaudi_DetrLoss_loss_boxes,
    gaudi_DetrLoss_loss_cardinality,
    gaudi_DetrLoss_loss_labels,
)
from .esm import (
    gaudi_esm_for_protein_folding_forward,
    gaudi_esmfolding_trunk_forward,
    gaudi_rot_matmul,
    gaudi_rot_vec_mul,
)
from .falcon import (
    GaudiFalconAttention,
    GaudiFalconDecoderLayer,
    GaudiFalconForCausalLM,
    GaudiFalconMLP,
    GaudiFalconModel,
    gaudi_falcon_linear_forward,
)
from .falcon_mamba import (
    gaudi_FalconMambaForCausalLM_prepare_inputs_for_generation,
    gaudi_FalconMambaModel_forward,
)
from .gemma import (
    GaudiGemmaAttention,
    GaudiGemmaDecoderLayer,
    GaudiGemmaForCausalLM,
    GaudiGemmaMLP,
    GaudiGemmaModel,
)
from .gemma2 import (
    GaudiGemma2Attention,
    GaudiGemma2DecoderLayer,
    GaudiGemma2ForCausalLM,
    GaudiGemma2MLP,
    GaudiGemma2Model,
    GaudiGemma2RotaryEmbedding,
)
from .glm4v import (
    ChatGLM4Tokenizer,
    GLM4VConfig,
    GLM4VForConditionalGeneration,
    GLM4VForSequenceClassification,
)
from .gpt2 import (
    GaudiGPT2Attention,
    GaudiGPT2Block,
    GaudiGPT2DoubleHeadsModel,
    GaudiGPT2LMHeadModel,
    gaudi_gpt2_forward,
)
from .gpt_bigcode import (
    GaudiGPTBigCodeAttention,
    GaudiGPTBigCodeForCausalLM,
    gaudi_gpt_bigcode_block_forward,
    gaudi_gpt_bigcode_model_forward,
)
from .gpt_neo import (
    GaudiGPTNeoForCausalLM,
    gaudi_gpt_neo_attention_forward,
    gaudi_gpt_neo_block_forward,
    gaudi_gpt_neo_model_forward,
    gaudi_gpt_neo_selfattention_forward,
)
from .gpt_neox import (
    GaudiGPTNeoXAttention,
    GaudiGPTNeoXForCausalLM,
    GaudiGPTNeoXLayer,
    gaudi_gpt_neox_model_forward,
)
from .gptj import (
    GaudiGPTJAttention,
    GaudiGPTJBlock,
    GaudiGPTJForCausalLM,
    GaudiGPTJModel,
)
from .idefics2 import (
    Gaudi2Idefics2ImageProcessor,
    GaudiIdefics2ForConditionalGeneration,
    GaudiIdefics2Model,
    GaudiIdefics2VisionEmbeddings,
)
from .llama import (
    GaudiLlamaAttention,
    GaudiLlamaDecoderLayer,
    GaudiLlamaForCausalLM,
    GaudiLlamaMLP,
    GaudiLlamaModel,
    GaudiLlamaRotaryEmbedding,
    LlamaConfig,
    gaudi_llama_rmsnorm_forward,
)
from .llava import GaudiLlavaForConditionalGeneration
from .llava_next import GaudiLlavaNextForConditionalGeneration
from .llava_onevision import GaudiLlavaOnevisionForConditionalGeneration
from .mamba import (
    gaudi_MambaForCausalLM_prepare_inputs_for_generation,
    gaudi_MambaForCausalLM_update_model_kwargs_for_generation,
)
from .minicpm import MiniCPM3Config, MiniCPM3ForCausalLM
from .mistral import (
    GaudiMistralAttention,
    GaudiMistralDecoderLayer,
    GaudiMistralForCausalLM,
    GaudiMistralModel,
    MistralConfig,
    gaudi_mistral_rmsnorm_forward,
)
from .mixtral import (
    GaudiMixtralAttention,
    GaudiMixtralDecoderLayer,
    GaudiMixtralForCausalLM,
    GaudiMixtralModel,
    GaudiMixtralSparseMoeBlock,
    MixtralConfig,
    gaudi_mixtral_rmsnorm_forward,
)
from .mllama import (
    GaudiMllamaCrossAttentionDecoderLayer,
    GaudiMllamaForCausalLM,
    GaudiMllamaForConditionalGeneration,
    GaudiMllamaSelfAttentionDecoderLayer,
    GaudiMllamaTextCrossAttention,
    GaudiMllamaTextModel,
    GaudiMllamaTextSelfAttention,
    GaudiMllamaVisionEncoder,
    GaudiMllamaVisionEncoderLayer,
    GaudiMllamaVisionModel,
    GaudiMllamaVisionSdpaAttention,
)
from .modeling_all_models import (
    KVCache,
    Matmul,
    apply_customized_rope_module,
    gaudi_check_and_enable_sdpa,
    gaudi_conv1d_forward,
    gaudi_get_extended_attention_mask,
    gaudi_invert_attention_mask,
)
from .mpt import (
    GaudiMptAttention,
    GaudiMptBlock,
    GaudiMptForCausalLM,
    GaudiMptModel,
)
from .opt import (
    GaudiOPTDecoderLayer,
    GaudiOPTForCausalLM,
    GaudiOPTLearnedPositionalEmbedding,
    gaudi_opt_attention_forward,
    gaudi_opt_decoder_forward,
    gaudi_opt_model_forward,
)
from .owlvit import gaudi_owlvitclasspredictionhead_forward
from .paligemma import GaudiPaliGemmaForConditionalGeneration
from .persimmon import (
    GaudiPersimmonAttention,
    GaudiPersimmonDecoderLayer,
    GaudiPersimmonForCausalLM,
    gaudi_persimmon_model_forward,
)
from .phi import (
    GaudiPhiAttention,
    GaudiPhiDecoderLayer,
    GaudiPhiForCausalLM,
    GaudiPhiModel,
)
from .qwen2 import (
    GaudiQwen2Attention,
    GaudiQwen2DecoderLayer,
    GaudiQwen2ForCausalLM,
    GaudiQwen2ForSequenceClassification,
    GaudiQwen2ForTokenClassification,
    GaudiQwen2MLP,
    GaudiQwen2Model,
    gaudi_qwen2_rmsnorm_forward,
)
from .qwen2_moe import (
    GaudiQwen2MoeAttention,
    GaudiQwen2MoeDecoderLayer,
    GaudiQwen2MoeForCausalLM,
    GaudiQwen2MoeMLP,
    GaudiQwen2MoeModel,
    gaudi_qwen2moe_block_sparse_moe_forward,
    gaudi_qwen2moe_rmsnorm_forward,
)
from .qwen2_vl import (
    GaudiQwen2VisionTransformerPretrainedModel,
    GaudiQwen2VLDecoderLayer,
    GaudiQwen2VLForConditionalGeneration,
    GaudiQwen2VLModel,
    GaudiQwen2VLSdpaAttention,
    GaudiQwen2VLVisionBlock,
    GaudiVisionSdpaAttention,
)
from .qwen3 import (
    GaudiQwen3Attention,
    GaudiQwen3DecoderLayer,
    GaudiQwen3ForCausalLM,
<<<<<<< HEAD
    GaudiQwen3ForSequenceClassification,
    GaudiQwen3ForTokenClassification,
=======
>>>>>>> 15df8d20
    GaudiQwen3MLP,
    GaudiQwen3Model,
    gaudi_qwen3_rmsnorm_forward,
)
from .qwen3_moe import (
    GaudiQwen3MoeAttention,
    GaudiQwen3MoeDecoderLayer,
    GaudiQwen3MoeForCausalLM,
<<<<<<< HEAD
    GaudiQwen3MoeForSequenceClassification,
    GaudiQwen3MoeForTokenClassification,
=======
>>>>>>> 15df8d20
    GaudiQwen3MoeMLP,
    GaudiQwen3MoeModel,
    GaudiQwen3MoeSparseMoeBlock,
    gaudi_qwen3moe_rmsnorm_forward,
)
from .seamless_m4t import (
    gaudi_SeamlessM4TAttention_forward,
    gaudi_SeamlessM4TCodeHifiGan_get_output_hifigan_lengths,
    gaudi_SeamlessM4TDecoder_forward,
    gaudi_SeamlessM4TDecoderLayer_forward,
    gaudi_SeamlessM4TForTextToSpeech_forward,
    gaudi_SeamlessM4TForTextToSpeech_generate,
    gaudi_SeamlessM4TForTextToSpeech_prepare_inputs_for_generation,
    gaudi_SeamlessM4TTextToUnitForConditionalGeneration_forward,
    gaudi_SeamlessM4TTextToUnitForConditionalGeneration_prepare_inputs_for_generation,
    gaudi_SeamlessM4TTextToUnitModel_forward,
)
from .siglip import (
    GaudiSiglipAttention,
    GaudiSiglipEncoder,
    GaudiSiglipEncoderLayer,
    GaudiSiglipVisionEmbeddings,
    GaudiSiglipVisionModel,
    GaudiSiglipVisionTransformer,
)
from .speecht5 import (
    gaudi_generate_speech,
    gaudi_SpeechT5Attention_forward,
    gaudi_SpeechT5Decoder_forward,
    gaudi_SpeechT5DecoderLayer_forward,
)
from .stablelm import (
    GaudiStableLmAttention,
    GaudiStableLmDecoderLayer,
    GaudiStableLmForCausalLM,
    gaudi_stablelm_model_forward,
)
from .starcoder2 import (
    GaudiStarcoder2Attention,
    GaudiStarcoder2DecoderLayer,
    GaudiStarcoder2ForCausalLM,
    GaudiStarcoder2Model,
)
from .t5 import (
    gaudi_t5_layernorm_forward,
    gaudi_T5Attention_forward,
    gaudi_T5Block_forward,
    gaudi_T5ForConditionalGeneration_forward,
    gaudi_T5ForConditionalGeneration_prepare_inputs_for_generation,
    gaudi_T5LayerSelfAttention_forward,
    gaudi_T5Stack_forward,
)
from .table_transformer import gaudi_table_transformer_conv_encoder_forward
from .video_llava import GaudiVideoLlavaForConditionalGeneration, GaudiVideoLlavaProcessor
from .vision_encoder_decoder import (
    gaudi_VisionEncoderDecoderModel_prepare_inputs_for_generation,
)
from .vit import gaudi_vit_self_attention_forward
from .vits import gaudi_unconstrained_rational_quadratic_spline
from .wav2vec2 import (
    GaudiWav2Vec2SdpaAttention,
    _gaudi_wav2vec2_compute_mask_indices,
    _gaudi_wav2vec2_mask_hidden_states,
    _gaudi_wav2vec2_sample_negative_indices,
    gaudi_wav2vec2_encoder_forward,
    gaudi_wav2vec2_forward,
    gaudi_wav2vec2_tdnnlayer_forward,
    gaudi_wav2vec2forctc_forward,
)
from .whisper import (
    GAUDI_WHISPER_ATTENTION_CLASSES,
    GaudiWhisperDecoder,
    GaudiWhisperDecoderLayer,
    GaudiWhisperForConditionalGeneration,
    GaudiWhisperModel,
    GaudiWhisperSdpaAttention,
)
from .xglm import (
    GaudiXGLMForCausalLM,
    gaudi_xglm_attention_forward,
    gaudi_xglm_decoder_layer_forward,
    gaudi_xglm_model_forward,
)
from .xlm_roberta import gaudi_XLMRoberta_Sdpa_SelfAttention_forward<|MERGE_RESOLUTION|>--- conflicted
+++ resolved
@@ -280,11 +280,8 @@
     GaudiQwen3Attention,
     GaudiQwen3DecoderLayer,
     GaudiQwen3ForCausalLM,
-<<<<<<< HEAD
     GaudiQwen3ForSequenceClassification,
     GaudiQwen3ForTokenClassification,
-=======
->>>>>>> 15df8d20
     GaudiQwen3MLP,
     GaudiQwen3Model,
     gaudi_qwen3_rmsnorm_forward,
@@ -293,11 +290,8 @@
     GaudiQwen3MoeAttention,
     GaudiQwen3MoeDecoderLayer,
     GaudiQwen3MoeForCausalLM,
-<<<<<<< HEAD
     GaudiQwen3MoeForSequenceClassification,
     GaudiQwen3MoeForTokenClassification,
-=======
->>>>>>> 15df8d20
     GaudiQwen3MoeMLP,
     GaudiQwen3MoeModel,
     GaudiQwen3MoeSparseMoeBlock,
