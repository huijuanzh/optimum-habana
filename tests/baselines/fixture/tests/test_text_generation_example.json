--- conflicted
+++ resolved
@@ -78,11 +78,7 @@
       "throughput": 136.97314902048282
     },
     "gaudi3": {
-<<<<<<< HEAD
-      "throughput": 143.5977987468177
-=======
       "throughput": 153.70259987623064
->>>>>>> a5e9ec3b
     }
   },
   "tests/test_text_generation_example.py::test_text_generation_bf16_1x[Qwen/Qwen2-7B-256-False-True]": {
