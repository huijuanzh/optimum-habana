--- conflicted
+++ resolved
@@ -33,11 +33,7 @@
     "optimum ~= 1.25",
     "torch",
     "accelerate >= 1.7.0",
-<<<<<<< HEAD
-    "diffusers >= 0.33.1, < 0.33.2",
-=======
     "diffusers >= 0.34.0, < 0.34.1",
->>>>>>> a5e9ec3b
     "huggingface_hub[hf_xet] >= 0.24.7",
     "sentence-transformers == 3.3.1",
 ]
