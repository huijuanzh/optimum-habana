--- conflicted
+++ resolved
@@ -490,105 +490,12 @@
         torch._C._set_math_sdp_allow_fp16_bf16_reduction(True)
 
     from optimum.habana.utils import HabanaGenerationTime, get_hpu_memory_stats
-<<<<<<< HEAD
-=======
 
     if args.dataset_name == "mlcommons":
         # Benchmark over the prompts below
         def get_ds(args):
             ds = pd.read_pickle(args.mlcommons_dataset)
             return ds
-
-        def get_input(ds, batch_size):
-            queries = []
-            tok_input = ds["tok_input"].tolist()
-            for start in range(0, len(ds), batch_size):
-                end = start + batch_size
-                batch = tok_input[start:end]
-                input_ids = []
-                attention_mask = []
-                for query in batch:
-                    input_ids.append([0] * (args.max_input_tokens - len(query)) + query)
-                    attention_mask.append([0] * (args.max_input_tokens - len(query)) + [1] * len(query))
-                queries.append(
-                    {
-                        "input_ids": torch.tensor(input_ids, dtype=torch.int32),
-                        "attention_mask": torch.tensor(attention_mask, dtype=torch.int32),
-                    }
-                )
-            return queries
-
-        ds = get_ds(args)
-        input_sentences = get_input(ds, args.batch_size)
-
-        def generate(input_tokens, size=None, reduce_recompile=False, disable_profiling=False):
-            """Generates sequences from the input sentences and returns them."""
-
-            timer = HabanaGenerationTime()
-            timer.start()
-            print(f"Starting time is {timer.start_time * 1000}", flush=True)
-            if size is not None:
-                input_tokens = adjust_batch(input_tokens, size)
-
-            if not reduce_recompile:
-                # Move inputs to target device(s)
-                for t in input_tokens:
-                    if torch.is_tensor(input_tokens[t]):
-                        input_tokens[t] = input_tokens[t].to(args.device)
-
-            outputs = model.generate(
-                **input_tokens,
-                generation_config=generation_config,
-                lazy_mode=use_lazy_mode,
-                hpu_graphs=args.use_hpu_graphs,
-                ignore_eos=args.ignore_eos,
-            ).cpu()
-            outputs = outputs.tolist()
-            for i in range(len(outputs)):
-                outputs[i] = outputs[i][args.max_input_tokens :]
-            timer.step()
-            duration = timer.last_duration
-            print(f"Total E2E time of this batch is {duration:.3f}s", flush=True)
-            return outputs
-
-        # Compilation
-        logger.info("Graph compilation...")
-        dyn_prompt_lens = args.simulate_dyn_prompt
-        timer = HabanaGenerationTime()
-        timer.start()
-        # The first three iterations take longer because of graph compilation
-        if dyn_prompt_lens is None or len(set(dyn_prompt_lens)) == 1:
-            for _ in range(args.warmup):
-                if dyn_prompt_lens is None:
-                    print("Warming up", flush=True)
-                    generate(input_sentences[0], None, args.reduce_recompile, disable_profiling=True)
-                else:
-                    print("Warming up for shape,", dyn_prompt_lens[0], flush=True)
-                    generate(input_sentences[0], dyn_prompt_lens[0], args.reduce_recompile, disable_profiling=True)
-        else:
-            if args.bucket_size > 0:
-                mn = min(dyn_prompt_lens)
-                mx = max(dyn_prompt_lens)
-
-                def rounder(x):
-                    return int(math.ceil(x / args.bucket_size) * args.bucket_size)
-
-                min_prompt_len = rounder(mn)
-                max_sentence_len = rounder(mx)
-                for _ in range(args.warmup):
-                    lst = list(range(min_prompt_len, max_sentence_len + 1, args.bucket_size))
-                    for sz in lst:
-                        print("Warming up for shape,", sz - 1, flush=True)
-                        generate(input_sentences[0], sz - 1, args.reduce_recompile, disable_profiling=True)
-        torch_hpu.synchronize()
-        timer.step()
-        compilation_duration = timer.last_duration
-        total_new_tokens_generated = 0
-        logger.info("Running generate...")
-        timer.step()
-        # Benchmark over n_iterations iterations
-        N = len(input_sentences)
->>>>>>> 36a004f6
 
     if args.dataset_name is None:
         # Benchmark over the prompts below
