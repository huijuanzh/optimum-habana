--- conflicted
+++ resolved
@@ -2913,11 +2913,7 @@
                 + start_token_idx
             )
             # Create a mask for positions greater than the first eos_token_id
-<<<<<<< HEAD
-            mask = torch.arange(generation_config.max_length).expand(
-=======
             mask = torch.arange(generation_config.max_length, device="hpu").expand(
->>>>>>> 36a004f6
                 batch_size, generation_config.max_length
             ) > eos_positions.unsqueeze(1)
             # Apply the mask to set positions greater than the first eos_token_id to pad_token_id
