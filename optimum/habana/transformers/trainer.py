# coding=utf-8
# Copyright 2022 The HuggingFace Team. All rights reserved.
#
# Licensed under the Apache License, Version 2.0 (the "License");
# you may not use this file except in compliance with the License.
# You may obtain a copy of the License at
#
#     http://www.apache.org/licenses/LICENSE-2.0
#
# Unless required by applicable law or agreed to in writing, software
# distributed under the License is distributed on an "AS IS" BASIS,
# WITHOUT WARRANTIES OR CONDITIONS OF ANY KIND, either express or implied.
# See the License for the specific language governing permissions and
# limitations under the License.
"""
The Gaudi Trainer class, to easily train a 🤗 Transformers from scratch or finetune it on a new task.
"""

import contextlib
import copy
import functools
import inspect
import json
import math
import os
import random
import shutil
import time
import warnings
from collections.abc import Mapping
from pathlib import Path
from typing import TYPE_CHECKING, Any, Callable, Dict, Optional, Tuple, Union

import huggingface_hub.utils as hf_hub_utils
import numpy as np
import torch
from accelerate import DistributedType, skip_first_batches
from accelerate.data_loader import SeedableRandomSampler
from accelerate.utils import (
    DistributedDataParallelKwargs,
    TorchTensorParallelPlugin,
    load_fsdp_model,
    load_fsdp_optimizer,
    save_fsdp_model,
    save_fsdp_optimizer,
)
from huggingface_hub import upload_folder
from torch.utils.data import DataLoader, Dataset, IterableDataset, RandomSampler
from transformers import Trainer
from transformers.data.data_collator import DataCollator
from transformers.debug_utils import DebugOption, DebugUnderflowOverflow
from transformers.feature_extraction_utils import FeatureExtractionMixin
from transformers.image_processing_utils import BaseImageProcessor
from transformers.integrations.deepspeed import (
    deepspeed_load_checkpoint,
    is_deepspeed_available,
    is_deepspeed_zero3_enabled,
)
from transformers.modeling_utils import PreTrainedModel, load_sharded_checkpoint, unwrap_model
from transformers.processing_utils import ProcessorMixin
from transformers.tokenization_utils_base import PreTrainedTokenizerBase
from transformers.trainer import _get_fsdp_ckpt_kwargs, _is_peft_model, safe_globals
from transformers.trainer_callback import ExportableState, TrainerCallback, TrainerState
from transformers.trainer_pt_utils import (
    DistributedTensorGatherer,
    EvalLoopContainer,
    IterableDatasetShard,
    LengthGroupedSampler,
    SequentialDistributedSampler,
    find_batch_size,
    get_model_param_count,
    nested_concat,
    nested_detach,
    reissue_pt_warnings,
    remove_dummy_checkpoint,
)
from transformers.trainer_utils import (
    PREFIX_CHECKPOINT_DIR,
    EvalLoopOutput,
    EvalPrediction,
    HubStrategy,
    PredictionOutput,
    SaveStrategy,
    TrainOutput,
    denumpify_detensorize,
    enable_full_determinism,
    find_executable_batch_size,
    get_last_checkpoint,
    has_length,
)
from transformers.training_args import OptimizerNames, ParallelMode, TrainingArguments
from transformers.utils import (
    ADAPTER_CONFIG_NAME,
    ADAPTER_SAFE_WEIGHTS_NAME,
    ADAPTER_WEIGHTS_NAME,
    CONFIG_NAME,
    SAFE_WEIGHTS_INDEX_NAME,
    SAFE_WEIGHTS_NAME,
    WEIGHTS_INDEX_NAME,
    WEIGHTS_NAME,
    PushInProgress,
    is_accelerate_available,
    is_datasets_available,
    is_peft_available,
    is_safetensors_available,
)
from transformers.utils.deprecation import deprecate_kwarg

from optimum.utils import logging

from ..accelerate import GaudiAccelerator
from ..accelerate.utils import FP8ContextWrapper
from ..utils import (
    HabanaGenerationTime,
    HabanaProfile,
    get_hpu_memory_stats,
    set_seed,
    speed_metrics,
    to_device_dtype,
)
from .gaudi_configuration import GAUDI_CONFIG_NAME, GaudiConfig
from .integrations.deepspeed import deepspeed_init
from .trainer_utils import convert_into_dtypes, get_dtype
from .training_args import GaudiTrainingArguments


if is_datasets_available():
    import datasets

if is_safetensors_available():
    import safetensors.torch

if is_peft_available():
    from peft import PeftModel
    from peft.utils import PeftType

if is_deepspeed_available():
    from accelerate.utils import DeepSpeedSchedulerWrapper

from accelerate.utils import DataLoaderConfiguration, is_torch_version


def _get_input_update_settings(model, lazy_mode: Optional[bool] = None) -> Tuple[bool, Dict]:
    """
    Determines whether the input settings need to be updated.

    Currently (attn_softmax_bf16, use_flash_attention, flash_attention_recompute,
    flash_attention_causal_mask) are enabled only for llama, qwen2, starcoder2, gemma, baichuan
    and chatglm

    lazy_mode for llama, qwen2, starcoder2 and mistral

    Args:
        model: The model instance for which the input update settings are being evaluated
        lazy_mode[Optional[bool]]: Whether to use lazy mode for the model (defaults to `None`)

    Returns:
        Tuple[bool, Dict]: A flag indicating whether the input settings should be updated.
        A dictionary containing the specific input settings that need to be updated, if any
    """
    inputs_update: Dict = {}

    should_update_inputs = (getattr(model, "generation_config", None) is not None) and (
        model.config.model_type in ("llama", "qwen2", "starcoder2", "gemma", "baichuan", "chatglm", "deepseek_v2", "qwen3", "qwen3_moe", "welm_v3", "welm_moe", "mock_llama")
    )
    if should_update_inputs:
        if model.generation_config.attn_softmax_bf16:
            inputs_update["attn_softmax_bf16"] = True
        if model.generation_config.use_flash_attention:
            inputs_update["use_flash_attention"] = True
        if model.generation_config.flash_attention_recompute:
            inputs_update["flash_attention_recompute"] = True
        if model.generation_config.flash_attention_causal_mask:
            inputs_update["flash_attention_causal_mask"] = True

    should_update_inputs = (
        (getattr(model, "generation_config", None) is not None)
        and (model.config.model_type in ("llama", "qwen2", "starcoder2", "mistral", "qwen3", "qwen3_moe", "welm_v3", "welm_moe", "mock_llama"))
        and (lazy_mode is not None)
    )
    if should_update_inputs:
        if _is_peft_model(model):
            forward_method = getattr(model.get_base_model(), "forward")
        else:
            forward_method = getattr(model, "forward")
        signature = inspect.signature(forward_method)
        if "lazy_mode" in signature.parameters:
            inputs_update["lazy_mode"] = lazy_mode

    should_update_inputs: bool = len(inputs_update) > 0

    return should_update_inputs, inputs_update


if TYPE_CHECKING:
    import optuna


DATA_SAMPLERS = [RandomSampler, SeedableRandomSampler]

logger = logging.get_logger(__name__)


# Name of the files used for checkpointing
TRAINING_ARGS_NAME = "training_args.bin"
TRAINER_STATE_NAME = "trainer_state.json"
OPTIMIZER_NAME = "optimizer.pt"
OPTIMIZER_NAME_BIN = "optimizer.bin"
SCALER_NAME = "scaler.pt"
SCHEDULER_NAME = "scheduler.pt"


class GaudiTrainer(Trainer):
    """
    GaudiTrainer is built on top of the tranformers' Trainer to enable
    deployment on Habana's Gaudi.
    """

    @deprecate_kwarg("tokenizer", new_name="processing_class", version="5.0.0", raise_if_both_names=True)
    def __init__(
        self,
        model: Union[PreTrainedModel, torch.nn.Module, None] = None,
        gaudi_config: GaudiConfig = None,
        args: TrainingArguments = None,
        data_collator: Optional[DataCollator] = None,
        train_dataset: Optional[Union[Dataset, IterableDataset, "datasets.Dataset"]] = None,
        eval_dataset: Optional[Union[Dataset, dict[str, Dataset], "datasets.Dataset"]] = None,
        processing_class: Optional[
            Union[PreTrainedTokenizerBase, BaseImageProcessor, FeatureExtractionMixin, ProcessorMixin]
        ] = None,
        model_init: Optional[Callable[[], PreTrainedModel]] = None,
        compute_loss_func: Optional[Callable] = None,
        compute_metrics: Optional[Callable[[EvalPrediction], dict]] = None,
        callbacks: Optional[list[TrainerCallback]] = None,
        optimizers: tuple[Optional[torch.optim.Optimizer], Optional[torch.optim.lr_scheduler.LambdaLR]] = (None, None),
        optimizer_cls_and_kwargs: Optional[tuple[type[torch.optim.Optimizer], dict[str, Any]]] = None,
        preprocess_logits_for_metrics: Optional[Callable[[torch.Tensor, torch.Tensor], torch.Tensor]] = None,
    ):
        if args is None:
            output_dir = "tmp_trainer"
            logger.info(f"No `GaudiTrainingArguments` passed, using `output_dir={output_dir}`.")
            args = GaudiTrainingArguments(output_dir=output_dir)

        self.use_hpu_amp = False
        self.use_cpu_amp = False
        if args.bf16 and not args.deepspeed:
            if args.half_precision_backend == "hpu_amp":
                self.use_hpu_amp = True
            else:
                self.use_cpu_amp = True

            # Workaround to not set amp backend again when calling super().__init__(...)
            # args.bf16 is not used after the __init__ anyway
            args.bf16 = False

        super().__init__(
            model,
            args,
            data_collator,
            train_dataset,
            eval_dataset,
            processing_class,
            model_init,
            compute_loss_func,
            compute_metrics,
            callbacks,
            optimizers,
            optimizer_cls_and_kwargs,
            preprocess_logits_for_metrics,
        )

        if gaudi_config is None:
            self.gaudi_config = GaudiConfig.from_pretrained(args.gaudi_config_name)
        else:
            self.gaudi_config = copy.deepcopy(gaudi_config)

        if self.args.use_habana:
            if self.args.use_hpu_graphs_for_inference:
                self.already_wrapped_for_hpu_graphs = False

            if self.args.deepspeed:
                # Mixed-precision backends are turned off when using DeepSpeed since it manages this itself
                self.gaudi_config.use_torch_autocast = False
                self.use_hpu_amp = False

            if self.args.deepspeed or self.args.dataloader_num_workers >= 1:
                # To avoid warnings about parallelism in tokenizers
                os.environ["TOKENIZERS_PARALLELISM"] = "false"

            if self.gaudi_config.use_torch_autocast:
                if not self.use_hpu_amp and not self.use_cpu_amp:
                    self.use_hpu_amp = True
                    logger.warning(
                        "The argument `--bf16` was not given but `use_torch_autocast` is True in the Gaudi configuration so mixed-precision training with Torch Autocast is enabled."
                    )

            if self.use_hpu_amp and "PT_HPU_AUTOCAST_LOWER_PRECISION_OPS_LIST" not in os.environ:
                self.gaudi_config.declare_autocast_bf16_fp32_ops()

            if self.args.use_lazy_mode:
                try:
                    import habana_frameworks.torch.core as htcore
                except ImportError as error:
                    error.msg = f"Could not import habana_frameworks.torch.core. {error.msg}."
                    raise error
                self.htcore = htcore

                try:
                    import habana_frameworks.torch.hpu as hthpu
                except ImportError as error:
                    error.msg = f"Could not import habana_frameworks.torch.hpu. {error.msg}."
                    raise error
                if self.gaudi_config.use_dynamic_shapes:
                    hthpu.enable_dynamic_shape()
                else:
                    hthpu.disable_dynamic_shape()

            try:
                from habana_frameworks.torch.hpu import random as hpu_random
            except ImportError as error:
                error.msg = f"Could not import habana_frameworks.torch.hpu.random. {error.msg}."
                raise error
            self.hpu_random = hpu_random

        # Set the correct log level depending on the node
        # Already done in super().init() but we have to do it again
        # because we use optimum.utils.logging here and not
        # transformers.utils.logging
        log_level = args.get_process_log_level()
        logging.set_verbosity(log_level)
        logging.enable_default_handler()
        logging.enable_explicit_format()

        # Suppress PyTorch autocast warnings with Wav2Vec2
        # This is a bug in PyTorch
        warnings.filterwarnings(
            "ignore", message="User provided device_type of 'cuda', but CUDA is not available. Disabling"
        )

    def _move_model_to_device(self, model, device):
        model = model.to(device)
        # Moving a model to HPU disconnects the tied weights, so we have to retie them.
        if self.args.use_habana and hasattr(model, "tie_weights"):
            model.tie_weights()

    def _get_train_sampler(self) -> Optional[torch.utils.data.Sampler]:
        if self.train_dataset is None or not has_length(self.train_dataset):
            return None

        # Build the sampler.
        if self.args.group_by_length:
            if is_datasets_available() and isinstance(self.train_dataset, datasets.Dataset):
                lengths = (
                    self.train_dataset[self.args.length_column_name]
                    if self.args.length_column_name in self.train_dataset.column_names
                    else None
                )
            else:
                lengths = None
            model_input_name = (
                self.processing_class.model_input_names[0] if self.processing_class is not None else None
            )
            return LengthGroupedSampler(
                self.args.train_batch_size * self.args.gradient_accumulation_steps,
                dataset=self.train_dataset,
                lengths=lengths,
                model_input_name=model_input_name,
            )

        else:
            num_samples = len(self.train_dataset)
            if (
                not self.args.dataloader_drop_last
                and num_samples % self.args.per_device_train_batch_size != 0
                and self.args.parallel_mode != ParallelMode.DISTRIBUTED
            ):
                # Make the total number of samples divisible by the batch size in lazy mode if needed
                num_samples += (
                    self.args.per_device_train_batch_size - num_samples % self.args.per_device_train_batch_size
                )
            return RandomSampler(self.train_dataset, num_samples=num_samples)

    def create_optimizer(self):
        """
        Setup the optimizer.

        We provide a reasonable default that works well. If you want to use something else, you can pass a tuple in the
        Trainer's init through `optimizers`, or subclass and override this method in a subclass.
        """
        if self.optimizer is None:
            decay_parameters = self.get_decay_parameter_names(self.model)

            optimizer_grouped_parameters = []
            for t_params, t_weight_decay in zip(
                [
                    [p for n, p in self.model.named_parameters() if n in decay_parameters and p.requires_grad],
                    [p for n, p in self.model.named_parameters() if n not in decay_parameters and p.requires_grad],
                ],
                [self.args.weight_decay, 0.0],
            ):
                # Empty groups of parameters are filtered because they make FusedAdamW crash
                if t_params:
                    optimizer_grouped_parameters.append(
                        {
                            "params": t_params,
                            "weight_decay": t_weight_decay,
                        }
                    )

            if self.gaudi_config.use_fused_adam and self.args.use_habana:
                try:
                    from habana_frameworks.torch.hpex.optimizers import FusedAdamW
                except ImportError as error:
                    error.msg = (
                        f"Could not import 'FusedAdamW' from 'habana_frameworks.torch.hpex.optimizers'. {error.msg}."
                    )
                    raise error
                optimizer_cls = FusedAdamW
                optimizer_kwargs = {
                    "lr": self.args.learning_rate,
                    "betas": (self.args.adam_beta1, self.args.adam_beta2),
                    "eps": self.args.adam_epsilon,
                }
            elif self.optimizer_cls_and_kwargs is not None:
                optimizer_cls, optimizer_kwargs = self.optimizer_cls_and_kwargs
            else:
                optimizer_cls, optimizer_kwargs = self.get_optimizer_cls_and_kwargs(self.args, self.model)

            # Overwrite `params` in case it's created by `get_optimizer_cls_and_kwargs`
            # e.g. for GaLore optimizer.
            if "params" in optimizer_kwargs:
                optimizer_grouped_parameters = optimizer_kwargs.pop("params")

            # Overwrite `model` in case it's created by `get_optimizer_cls_and_kwargs`
            # e.g. for LOMO optimizer.
            if "model" in optimizer_kwargs:
                optimizer_grouped_parameters = optimizer_kwargs.pop("model")

            # For layer-wise dummy optimizers we overwrite optimizer_grouped_parameters with `optimizer_dict`
            # to avoid arguments conflicts.
            if "optimizer_dict" in optimizer_kwargs:
                optimizer_grouped_parameters = optimizer_kwargs.pop("optimizer_dict")

            self.optimizer = optimizer_cls(optimizer_grouped_parameters, **optimizer_kwargs)

        return self.optimizer

    def _tune_save_checkpoint(self, checkpoint_dir: str):
        output_dir = os.path.join(checkpoint_dir, f"{PREFIX_CHECKPOINT_DIR}-{self.state.global_step}")
        self.save_model(output_dir, _internal_call=True)
        if self.args.should_save:
            # TODO
            # Update the `TrainerControl` state to where we are currently
            # self.state.stateful_callbacks["TrainerControl"] = self.control.state()
            self.state.save_to_json(os.path.join(output_dir, TRAINER_STATE_NAME))
            torch.save(self.optimizer.state_dict(), os.path.join(output_dir, OPTIMIZER_NAME))
            torch.save(self.lr_scheduler.state_dict(), os.path.join(output_dir, SCHEDULER_NAME))

    def _wrap_model(self, model, training=True, dataloader=None):
        # train/eval could be run multiple-times - if already wrapped, don't re-wrap it again
        if self.accelerator.unwrap_model(model, keep_torch_compile=False) is not model:
            return model

        # Note: in torch.distributed mode, there's no point in wrapping the model
        # inside a DistributedDataParallel as we'll be under `no_grad` anyways.
        if not training:
            return model

        if self.args.parallel_mode == ParallelMode.DISTRIBUTED and self.args.distribution_strategy == "ddp":
            kwargs = {}

            if self.args.ddp_find_unused_parameters is not None:
                kwargs["find_unused_parameters"] = self.args.ddp_find_unused_parameters
                if self.args.ddp_find_unused_parameters and self.args.gradient_checkpointing:
                    logger.warning(
                        "ddp_find_unused_parameters and gradient_checkpointing are both True, which may lead to an error:"
                        " https://github.com/huggingface/transformers/pull/4659#issuecomment-643356021"
                    )
            elif isinstance(model, PreTrainedModel):
                # find_unused_parameters breaks checkpointing as per
                # https://github.com/huggingface/transformers/pull/4659#issuecomment-643356021
                kwargs["find_unused_parameters"] = not model.is_gradient_checkpointing
            else:
                kwargs["find_unused_parameters"] = True

            if self.args.ddp_bucket_cap_mb is not None:
                kwargs["bucket_cap_mb"] = self.args.ddp_bucket_cap_mb

            if self.args.use_habana:
                kwargs["gradient_as_bucket_view"] = True

            if self.args.ddp_broadcast_buffers is not None:
                kwargs["broadcast_buffers"] = self.args.ddp_broadcast_buffers

            self.accelerator.ddp_handler = DistributedDataParallelKwargs(**kwargs)

        if self.args.use_hpu_graphs_for_training:
            import habana_frameworks.torch as ht

            ht.hpu.ModuleCacher()(model=model, inplace=True)

        return model

    def train(
        self,
        resume_from_checkpoint: Optional[Union[str, bool]] = None,
        trial: Union["optuna.Trial", dict[str, Any], None] = None,
        ignore_keys_for_eval: Optional[list[str]] = None,
        **kwargs,
    ):
        """
        Main training entry point.

        Args:
            resume_from_checkpoint (`str` or `bool`, *optional*):
                If a `str`, local path to a saved checkpoint as saved by a previous instance of [`Trainer`]. If a
                `bool` and equals `True`, load the last checkpoint in *args.output_dir* as saved by a previous instance
                of [`Trainer`]. If present, training will resume from the model/optimizer/scheduler states loaded here.
            trial (`optuna.Trial` or `Dict[str, Any]`, *optional*):
                The trial run or the hyperparameter dictionary for hyperparameter search.
            ignore_keys_for_eval (`List[str]`, *optional*)
                A list of keys in the output of your model (if it is a dictionary) that should be ignored when
                gathering predictions for evaluation during the training.
            kwargs (`Dict[str, Any]`, *optional*):
                Additional keyword arguments used to hide deprecated arguments
        """
        if resume_from_checkpoint is False:
            resume_from_checkpoint = None

        # memory metrics - must set up as early as possible
        self._memory_tracker.start()

        args = self.args

        self.is_in_train = True

        # Attach NEFTune hooks if necessary
        if self.neftune_noise_alpha is not None:
            self.model = self._activate_neftune(self.model)

        # do_train is not a reliable argument, as it might not be set and .train() still called, so
        # the following is a workaround:
        if args.bf16_full_eval and not args.do_train and not self.is_model_parallel and self.model_init is None:
            self._move_model_to_device(self.model, args.device)

        if "model_path" in kwargs:
            resume_from_checkpoint = kwargs.pop("model_path")
            warnings.warn(
                (
                    "`model_path` is deprecated and will be removed in a future version. Use `resume_from_checkpoint` "
                    "instead."
                ),
                FutureWarning,
            )
        if len(kwargs) > 0:
            raise TypeError(f"train() got unexpected keyword arguments: {', '.join(list(kwargs.keys()))}.")
        # This might change the seed so needs to run first.
        self._hp_search_setup(trial)
        self._train_batch_size = self.args.train_batch_size

        # Model re-init
        model_reloaded = False
        if self.model_init is not None:
            # Seed must be set before instantiating the model when using model_init.
            if self.args.full_determinism:
                enable_full_determinism(self.args.seed)
            else:
                set_seed(self.args.seed)
            self.model = self.call_model_init(trial)
            model_reloaded = True
            # Reinitializes optimizer and scheduler
            self.optimizer, self.lr_scheduler = None, None

        # Load potential model checkpoint
        if isinstance(resume_from_checkpoint, bool) and resume_from_checkpoint:
            resume_from_checkpoint = get_last_checkpoint(args.output_dir)
            if resume_from_checkpoint is None:
                raise ValueError(f"No valid checkpoint found in output directory ({args.output_dir})")

        if resume_from_checkpoint is not None:
            if not self.is_deepspeed_enabled and not self.is_fsdp_enabled:
                self._load_from_checkpoint(resume_from_checkpoint)
            # In case of repeating the find_executable_batch_size, set `self._train_batch_size` properly
            state = TrainerState.load_from_json(os.path.join(resume_from_checkpoint, TRAINER_STATE_NAME))
            if state.train_batch_size is not None:
                self._train_batch_size = state.train_batch_size

        # If model was re-initialized, put it on the right device and update self.model_wrapped
        if model_reloaded:
            if self.place_model_on_device:
                self._move_model_to_device(self.model, args.device)
            self.model_wrapped = self.model

        inner_training_loop = find_executable_batch_size(
            self._inner_training_loop, self._train_batch_size, args.auto_find_batch_size
        )

        if args.push_to_hub:
            try:
                # Disable progress bars when uploading models during checkpoints to avoid polluting stdout
                hf_hub_utils.disable_progress_bars()
                return inner_training_loop(
                    args=args,
                    resume_from_checkpoint=resume_from_checkpoint,
                    trial=trial,
                    ignore_keys_for_eval=ignore_keys_for_eval,
                )
            finally:
                hf_hub_utils.enable_progress_bars()
        else:
            return inner_training_loop(
                args=args,
                resume_from_checkpoint=resume_from_checkpoint,
                trial=trial,
                ignore_keys_for_eval=ignore_keys_for_eval,
            )

    def _inner_training_loop(
        self,
        batch_size=None,
        args=None,
        resume_from_checkpoint=None,
        trial=None,
        ignore_keys_for_eval=None,
    ):
        self.accelerator.free_memory()
        self._train_batch_size = batch_size
        if self.args.auto_find_batch_size:
            if self.state.train_batch_size != self._train_batch_size:
                from accelerate.utils import release_memory

                (self.model_wrapped,) = release_memory(self.model_wrapped)
                self.model_wrapped = self.model

                # Check for DeepSpeed *after* the initial pass and modify the config
                if self.is_deepspeed_enabled:
                    # Temporarily unset `self.args.train_batch_size`
                    original_bs = self.args.per_device_train_batch_size
                    self.args.per_device_train_batch_size = self._train_batch_size // max(1, self.args.n_gpu)
                    self.propagate_args_to_deepspeed(True)
                    self.args.per_device_train_batch_size = original_bs
            self.state.train_batch_size = self._train_batch_size
        logger.debug(f"Currently training with a batch size of: {self._train_batch_size}")
        # Data loader and number of training steps
        train_dataloader = self.get_train_dataloader()

        # Setting up training control variables:
        # number of training epochs: num_train_epochs
        # number of training steps per epoch: num_update_steps_per_epoch
        # total number of training steps to execute: max_steps
        total_train_batch_size = self._train_batch_size * args.gradient_accumulation_steps * args.world_size
        (
            num_train_epochs,
            num_update_steps_per_epoch,
            num_examples,
            num_train_samples,
            epoch_based,
            len_dataloader,
            max_steps,
        ) = self.set_initial_training_values(args, train_dataloader, total_train_batch_size)
        if (
            self.accelerator.mpu.sequence_parallel_is_initialized()
            and self.accelerator.mpu.get_sequence_parallel_world_size() > 1
        ):
            total_train_batch_size = total_train_batch_size / self.accelerator.mpu.get_sequence_parallel_world_size()

        num_train_tokens = None
        if self.args.include_tokens_per_second:
            num_train_tokens = self.num_tokens(train_dataloader, None if epoch_based else max_steps)
            # If going by epochs, multiply tokens linearly
            if len_dataloader is not None and epoch_based:
                num_train_tokens *= args.num_train_epochs
            # Otherwise since its steps, we just multiply by grad accum
            else:
                num_train_tokens *= args.gradient_accumulation_steps

        if DebugOption.UNDERFLOW_OVERFLOW in self.args.debug:
            debug_overflow = DebugUnderflowOverflow(self.model)  # noqa

        delay_optimizer_creation = self.is_fsdp_enabled

        # Can't delay optimizer creation when using FSDP2: https://github.com/huggingface/accelerate/blob/3f636d626063ffcf9a337c7d3624d61b7d187d59/src/accelerate/accelerator.py#L1404
        is_fsdp2 = self.is_fsdp_enabled and (getattr(self.accelerator.state.fsdp_plugin, "fsdp_version", 1) == 2)
        if is_fsdp2:
            delay_optimizer_creation = False

        # We need to reset the scheduler, as its parameters may be different on subsequent calls
        if self._created_lr_scheduler:
            self.lr_scheduler = None
            self._created_lr_scheduler = False

        if self.is_deepspeed_enabled:
            self.optimizer, self.lr_scheduler = deepspeed_init(self, num_training_steps=max_steps)

        if not delay_optimizer_creation:
            self.create_optimizer_and_scheduler(num_training_steps=max_steps)

        self.state = TrainerState(
            stateful_callbacks=[
                cb for cb in self.callback_handler.callbacks + [self.control] if isinstance(cb, ExportableState)
            ]
        )
        self.state.is_hyper_param_search = trial is not None
        self.state.train_batch_size = self._train_batch_size

        # Compute absolute values for logging, eval, and save if given as ratio
        self.state.compute_steps(args, max_steps)

        # Activate gradient checkpointing if needed
        if args.gradient_checkpointing:
            import transformers.modeling_utils

            if args.deepspeed:
                from deepspeed.runtime.activation_checkpointing.checkpointing import (
                    CheckpointFunction,
                    non_reentrant_checkpoint,
                )

                # HACK because outputs should always be tuples
                def hpu_deepspeed_checkpointing(function, *checkpoint_args, use_reentrant: Optional[bool] = None):
                    """DeepSpeed activation checkpointing."""
                    if use_reentrant is None:
                        use_reentrant = True
                    if use_reentrant:
                        all_outputs = []
                        CheckpointFunction.apply(function, all_outputs, *checkpoint_args)
                    else:
                        logger.info("DeepSpeed activation checkpointing=non_reentrant_checkpoint")
                        all_outputs = non_reentrant_checkpoint(function, *checkpoint_args)

                    # Always return a tuple
                    # When all_outputs contains only one element, DeepSpeed returns this element instead of a tuple
                    # which is not consistent with some models. See https://github.com/microsoft/DeepSpeed/issues/1057.
                    return tuple(all_outputs)

                torch.utils.checkpoint.checkpoint = hpu_deepspeed_checkpointing
                transformers.modeling_utils.checkpoint = hpu_deepspeed_checkpointing
            elif args.use_lazy_mode:
                from .gradient_checkpointing import checkpoint as lazy_mode_checkpointing

                torch.utils.checkpoint.checkpoint = lazy_mode_checkpointing
                transformers.modeling_utils.checkpoint = lazy_mode_checkpointing

            self.model.gradient_checkpointing_enable(gradient_checkpointing_kwargs=args.gradient_checkpointing_kwargs)

            # Wrap `_gradient_checkpointing_func` in the model with `transformer_engine` `activation_checkpointing` context.
            if self.accelerator.fp8_enabled:
                FP8ContextWrapper.gradient_checkpointing_wrap(self.model)
        else:
            # Hack because `RegressionModel` in test_trainer.py doesn't have `gradient_checkpointing_disable`
            if hasattr(self.model, "gradient_checkpointing_disable"):
                self.model.gradient_checkpointing_disable()

        model = self._wrap_model(self.model_wrapped)

        # as the model is wrapped, don't use `accelerator.prepare`
        # this is for unhandled cases such as
        # FSDP-XLA, SageMaker MP/DP, DataParallel, IPEX
        use_accelerator_prepare = True if model is self.model else False

        if use_accelerator_prepare and self.is_fsdp_enabled:
            # In case of auto_find_batch_size=True
            # Remove FSDP wrapping from sub-models.
            self.model = unwrap_model(self.model, recursive=True)

        if delay_optimizer_creation:
            if use_accelerator_prepare:
                # configure fsdp plugin for qlora if any
                self._fsdp_qlora_plugin_updates()
                if self.accelerator.mixed_precision != "fp8":
                    self.model = self.accelerator.prepare(self.model)
            self.create_optimizer_and_scheduler(num_training_steps=max_steps)

        # prepare using `accelerator` prepare
        if use_accelerator_prepare:
            self.model.train()
            if hasattr(self.lr_scheduler, "step"):
                model, self.optimizer = self.accelerator.prepare(self.model, self.optimizer)
            else:
                # to handle cases wherein we pass "DummyScheduler" such as when it is specified in DeepSpeed config.
                model, self.optimizer, self.lr_scheduler = self.accelerator.prepare(
                    self.model, self.optimizer, self.lr_scheduler
                )
        elif self.args.optim in [OptimizerNames.LOMO, OptimizerNames.ADALOMO]:
            # In this case we are in DDP + LOMO, which should be supported
            self.optimizer = self.accelerator.prepare(self.optimizer)

        if self.is_fsdp_enabled:
            self.model = self.model_wrapped = model

        # for the rest of this function `model` is the outside model, whether it was wrapped or not
        if model is not self.model:
            self.model_wrapped = model

        # backward compatibility
        if self.is_deepspeed_enabled:
            self.deepspeed = self.model_wrapped

        # ckpt loading
        if resume_from_checkpoint is not None:
            if self.is_deepspeed_enabled:
                deepspeed_load_checkpoint(
                    self.model_wrapped, resume_from_checkpoint, load_module_strict=not _is_peft_model(self.model)
                )
            elif self.is_fsdp_enabled:
                self._load_from_checkpoint(resume_from_checkpoint, self.model_wrapped)

        # Check if saved optimizer or scheduler states exist
        self._load_optimizer_and_scheduler(resume_from_checkpoint)
        self._load_scaler(resume_from_checkpoint)

        if self.gaudi_config.use_fused_clip_norm and self.args.use_habana:
            try:
                from habana_frameworks.torch.hpex.normalization import FusedClipNorm
            except ImportError as error:
                error.msg = f"Could not import habana_frameworks.torch.hpex.normalization. {error.msg}."
                raise error
            self.FusedNorm = FusedClipNorm(model.parameters(), args.max_grad_norm)
        else:
            self.FusedNorm = None

        # important: at this point:
        # self.model         is the Transformers Model
        # self.model_wrapped is DDP(Transformers Model), Deepspeed(Transformers Model), etc.
        # FSDP(Transformers Model), Dynamo Optimized Module(Transformers Model) etc.

        # Train!
        logger.info("***** Running training *****")
        logger.info(f"  Num examples = {num_examples:,}")
        logger.info(f"  Num Epochs = {num_train_epochs:,}")
        logger.info(f"  Instantaneous batch size per device = {self.args.per_device_train_batch_size:,}")
        if self.args.per_device_train_batch_size != self._train_batch_size:
            logger.info(f"  Training with DataParallel so batch size has been adjusted to: {self._train_batch_size:,}")
        logger.info(f"  Total train batch size (w. parallel, distributed & accumulation) = {total_train_batch_size:,}")
        logger.info(f"  Gradient Accumulation steps = {args.gradient_accumulation_steps}")
        logger.info(f"  Total optimization steps = {max_steps:,}")
        logger.info(f"  Number of trainable parameters = {get_model_param_count(model, trainable_only=True):,}")

        self.state.epoch = 0
        start_time = time.time()
        start_time_after_warmup = None
        epochs_trained = 0
        steps_trained_in_current_epoch = 0
        steps_trained_progress_bar = None

        # Check if continuing training from a checkpoint
        if resume_from_checkpoint is not None and os.path.isfile(
            os.path.join(resume_from_checkpoint, TRAINER_STATE_NAME)
        ):
            self.state = TrainerState.load_from_json(os.path.join(resume_from_checkpoint, TRAINER_STATE_NAME))
            self.compare_trainer_and_checkpoint_args(self.args, self.state)
            self._load_callback_state()
            epochs_trained = int(self.state.global_step // num_update_steps_per_epoch)
            if not args.ignore_data_skip:
                steps_trained_in_current_epoch = self.state.global_step % (num_update_steps_per_epoch)
                steps_trained_in_current_epoch *= args.gradient_accumulation_steps
            else:
                steps_trained_in_current_epoch = 0

            logger.info("  Continuing training from checkpoint, will skip to saved global_step")
            logger.info(f"  Continuing training from epoch {epochs_trained}")
            logger.info(f"  Continuing training from global step {self.state.global_step}")
            if not args.ignore_data_skip:
                logger.info(
                    f"  Will skip the first {epochs_trained} epochs then the first"
                    f" {steps_trained_in_current_epoch} batches in the first epoch."
                )

        # In multi-worker training: broadcast model parameters from worker:0 to all the others.
        # This must be done manually unless DistributedDataParallel is used.
        if self.args.parallel_mode == ParallelMode.DISTRIBUTED and self.args.distribution_strategy == "fast_ddp":
            from ..distributed import all_reduce_gradients

            logger.debug(
                f"Broadcasting the model parameters to assure that each of {self.args.world_size} workers start the training from the same point."
            )
            for param in model.parameters():
                torch.distributed.broadcast(param.data, src=0)

        # Update the references
        for attr in ("model", "optimizer", "lr_scheduler"):
            setattr(self.callback_handler, attr, getattr(self, attr))
        self.callback_handler.train_dataloader = train_dataloader

        self.state.init_training_references(self, max_steps, num_train_epochs, trial)

        # tr_loss is a tensor to avoid synchronization of TPUs through .item()
        tr_loss = torch.tensor(0.0, device=args.device)
        # _total_loss_scalar is updated every time .item() has to be called on tr_loss and stores the sum of all losses
        self._total_loss_scalar = 0.0
        self._globalstep_last_logged = self.state.global_step
        self._zero_model_grad(model)

        # Gradient clipping
        grad_norm: Optional[float] = None
        _should_compute_grad_norm: bool = self.accelerator.distributed_type != DistributedType.DEEPSPEED and (
            args.max_grad_norm is not None and args.max_grad_norm > 0
        )

        learning_rate = None

        # attn_softmax_bf16 and use_flash_attention are enabled only for llama, qwen2, starcoder2, gemma and baichuan
        # lazy_mode for llama, qwen2, starcoder2 and mistral
        _should_update_inputs, _inputs_update = _get_input_update_settings(self.model, lazy_mode=args.use_lazy_mode)

        self.control = self.callback_handler.on_train_begin(args, self.state, self.control)

        if args.eval_on_start:
            self._evaluate(trial, ignore_keys_for_eval, skip_scheduler=True)

        if self.args.adjust_throughput:
            self.log_evaluate_save_time = 0
        else:
            self.log_evaluate_save_time = None

        hb_profiler = HabanaProfile(
            warmup=self.args.profiling_warmup_steps,
            active=self.args.profiling_steps,
            record_shapes=self.args.profiling_record_shapes,
            with_stack=self.args.profiling_with_stack,
        )
        hb_profiler.start()

        if _is_peft_model(self.model) and self.model.peft_type == PeftType.ADALORA:
            self.model.base_model.peft_config[self.model.trainable_adapter_name].total_step = max_steps
            if max_steps < self.model.base_model.peft_config[self.model.trainable_adapter_name].tfinal:
                self.model.base_model.peft_config[self.model.trainable_adapter_name].tfinal = 0

        for epoch in range(epochs_trained, num_train_epochs):
            epoch_dataloader = train_dataloader
            if hasattr(epoch_dataloader, "set_epoch"):
                epoch_dataloader.set_epoch(epoch)

            # Reset the past mems state at the beginning of each epoch if necessary.
            if args.past_index >= 0:
                self._past = None

            steps_in_epoch = (
                len(epoch_dataloader)
                if len_dataloader is not None
                else args.max_steps * args.gradient_accumulation_steps
            )
            self.control = self.callback_handler.on_epoch_begin(args, self.state, self.control)

            if epoch == epochs_trained and resume_from_checkpoint is not None and steps_trained_in_current_epoch == 0:
                self._load_rng_state(resume_from_checkpoint)

            rng_to_sync = False
            steps_skipped = 0
            if steps_trained_in_current_epoch > 0:
                epoch_dataloader = skip_first_batches(epoch_dataloader, steps_trained_in_current_epoch)
                steps_skipped = steps_trained_in_current_epoch
                steps_trained_in_current_epoch = 0
                rng_to_sync = True

            step = -1
            epoch_iterator = iter(epoch_dataloader)
            # We chunkify the epoch iterator into gradient accumulation steps `n` batches
            remainder = num_examples % args.gradient_accumulation_steps
            if remainder == 0:
                remainder = args.gradient_accumulation_steps
            update_step = -1
            total_updates = steps_in_epoch // args.gradient_accumulation_steps + 1
            if args.gradient_accumulation_steps == 1:
                total_updates -= 1
            for _ in range(total_updates):
                update_step += 1
                num_batches = args.gradient_accumulation_steps if update_step != (total_updates - 1) else remainder
                batch_samples, num_items_in_batch = self.get_batch_samples_transformers(
                    epoch_iterator, num_batches, args.device
                )
                for i, inputs in enumerate(batch_samples):
                    step += 1
                    if self.args.compile_from_sec_iteration and is_torch_version(">=", "2.6.0"):
                        torch.compiler.set_stance("force_eager" if step == 0 else "default")

                    if (
                        args.throughput_warmup_steps > 0
                        and (args.throughput_warmup_steps * args.gradient_accumulation_steps)
                        == epoch * steps_in_epoch + step
                    ):
                        start_time_after_warmup = time.time()

                    do_sync_step = (step + 1) % args.gradient_accumulation_steps == 0 or (step + 1) == steps_in_epoch
                    # Since we perform prefetching, we need to manually set sync_gradients
                    self.accelerator.gradient_state._set_sync_gradients(do_sync_step)

                    if self.args.include_num_input_tokens_seen:
                        main_input_name = getattr(self.model, "main_input_name", "input_ids")
                        if main_input_name not in inputs:
                            logger.warning(
                                "Tried to track the number of tokens seen, however the current model is "
                                "not configured properly to know what item is the input. To fix this, add "
                                "a `main_input_name` attribute to the model class you are using."
                            )
                        else:
                            input_tokens = inputs[main_input_name].numel()
                            input_tokens = torch.tensor(input_tokens, device=self.args.device, dtype=torch.int64)
                            self.state.num_input_tokens_seen += self.accelerator.gather(input_tokens).sum().item()
                    if rng_to_sync:
                        self._load_rng_state(resume_from_checkpoint)
                        rng_to_sync = False

                    # Skip past any already trained steps if resuming training
                    if steps_trained_in_current_epoch > 0:
                        steps_trained_in_current_epoch -= 1
                        if steps_trained_progress_bar is not None:
                            steps_trained_progress_bar.update(1)
                        if steps_trained_in_current_epoch == 0:
                            self._load_rng_state(resume_from_checkpoint)
                        continue
                    elif steps_trained_progress_bar is not None:
                        steps_trained_progress_bar.close()
                        steps_trained_progress_bar = None

                    if step % args.gradient_accumulation_steps == 0:
                        self.control = self.callback_handler.on_step_begin(args, self.state, self.control)

                    # attn_softmax_bf16 and use_flash_attention is enabled only for llama, qwen2, starcoder2, gemma, baichuan and chatglm
                    # lazy_mode for llama, qwen2, starcoder2 and mistral
                    if _should_update_inputs:
                        inputs.update(_inputs_update)

                    # TODO: keep syncs for fast DDP?
                    # We explicitly want to avoid relying on `accelerator.accumulate` for generation training
                    context = (
                        functools.partial(self.accelerator.no_sync, model=model)
                        if i != len(batch_samples) - 1
                        and self.accelerator.distributed_type != DistributedType.DEEPSPEED
                        else contextlib.nullcontext
                    )
                    with context():
                        tr_loss_step = self.training_step(model, inputs, num_items_in_batch)

                    if (
                        args.parallel_mode == ParallelMode.DISTRIBUTED
                        and args.distribution_strategy == "fast_ddp"
                        and do_sync_step
                    ):
                        all_reduce_gradients(
                            model, use_hpu_graphs=True
                        )  # use HPU graphs for gradient fusion regardless of args.use_hpu_graphs_for_training setting

                    if args.logging_nan_inf_filter and (torch.isnan(tr_loss_step) or torch.isinf(tr_loss_step)):
                        # if loss is nan or inf simply add the average of previous logged losses
                        tr_loss = tr_loss + tr_loss / (1 + self.state.global_step - self._globalstep_last_logged)
                    else:
                        if tr_loss.device != tr_loss_step.device:
                            raise ValueError(
                                f"Calculated loss must be on the original device: {tr_loss.device} but device in use is {tr_loss_step.device}"
                            )
                        tr_loss = tr_loss + tr_loss_step

                    self.current_flos += float(self.floating_point_ops(inputs))

                    if args.use_lazy_mode:
                        self.htcore.mark_step()

                    if do_sync_step:
                        # Since we perform prefetching, we need to manually set sync_gradients to True
                        self.accelerator.gradient_state._set_sync_gradients(True)

                        # If the condition is true, we need to compute grad_norm, deepspeed does its own clipping
                        if _should_compute_grad_norm:
                            # Gradient clipping
                            if self.FusedNorm is not None:
                                # TODO: to merge self.accelerator.clip_grad_norm_ when HMP is removed
                                grad_norm = self.FusedNorm.clip_norm(model.parameters())
                            else:
                                # Revert to normal clipping otherwise
                                grad_norm = self.accelerator.clip_grad_norm_(
                                    model.parameters(),
                                    args.max_grad_norm,
                                )

                        self.control = self.callback_handler.on_pre_optimizer_step(args, self.state, self.control)

                        self.optimizer.step()

                        self.control = self.callback_handler.on_optimizer_step(args, self.state, self.control)

                        # get leaning rate before update
                        learning_rate = self._get_learning_rate()

                        if not self.accelerator.optimizer_step_was_skipped:
                            # Delay optimizer scheduling until metrics are generated
                            if not isinstance(self.lr_scheduler, torch.optim.lr_scheduler.ReduceLROnPlateau):
                                self.lr_scheduler.step()

                        self._zero_model_grad(model)
                        self.state.global_step += 1
                        self.state.epoch = epoch + (step + 1 + steps_skipped) / steps_in_epoch
                        if args.use_lazy_mode:
                            self.htcore.mark_step()
                        self.control = self.callback_handler.on_step_end(args, self.state, self.control)
                        self._maybe_log_save_evaluate(
                            tr_loss,
                            grad_norm,
                            model,
                            trial,
                            epoch,
                            ignore_keys_for_eval,
                            start_time,
                            learning_rate=learning_rate,
                        )
                    else:
                        self.control = self.callback_handler.on_substep_end(args, self.state, self.control)

                    hb_profiler.step()
                    if self.control.should_epoch_stop or self.control.should_training_stop:
                        break
                # We also need to break out of the nested loop
                if self.control.should_epoch_stop or self.control.should_training_stop:
                    break
            if step < 0:
                logger.warning(
                    "There seems not to be a single sample in your epoch_iterator, stopping training at step"
                    f" {self.state.global_step}! This is expected if you're using an IterableDataset and set"
                    f" num_steps ({max_steps}) higher than the number of available samples."
                )
                self.control.should_training_stop = True

            self.control = self.callback_handler.on_epoch_end(args, self.state, self.control)
            self._maybe_log_save_evaluate(
                tr_loss, grad_norm, model, trial, epoch, ignore_keys_for_eval, start_time, learning_rate=learning_rate
            )

            if self.control.should_training_stop:
                break

        hb_profiler.stop()

        if args.past_index and hasattr(self, "_past"):
            # Clean the state at the end of training
            delattr(self, "_past")

        logger.info("\n\nTraining completed. Do not forget to share your model on huggingface.co/models =)\n\n")
        if args.load_best_model_at_end and self.state.best_model_checkpoint is not None:
            # Wait for everyone to get here so we are sure the model has been saved by process 0.
            if args.parallel_mode == ParallelMode.DISTRIBUTED:
                torch.distributed.barrier()

            self._load_best_model()

        # add remaining tr_loss
        self._total_loss_scalar += tr_loss.item()
        effective_global_step = max(self.state.global_step, 0.001)  # Avoid ZeroDivisionError
        train_loss = self._total_loss_scalar / effective_global_step

        # Warmup steps are removed from the calculation of speed metrics
        num_samples_for_speed_metrics = num_train_samples - args.throughput_warmup_steps * total_train_batch_size
        num_steps_for_speed_metrics = self.state.max_steps - args.throughput_warmup_steps
        metrics = speed_metrics(
            "train",
            start_time,
            num_samples=num_samples_for_speed_metrics,
            num_steps=num_steps_for_speed_metrics,
            num_tokens=num_train_tokens,
            start_time_after_warmup=start_time_after_warmup,
            log_evaluate_save_time=self.log_evaluate_save_time,
        )
        self.store_flos()
        metrics["total_flos"] = self.state.total_flos
        metrics["train_loss"] = train_loss

        self.is_in_train = False

        self._memory_tracker.stop_and_update_metrics(metrics)

        self.log(metrics)

        run_dir = self._get_output_dir(trial)
        checkpoints_sorted = self._sorted_checkpoints(use_mtime=False, output_dir=run_dir)

        # Delete the last checkpoint when save_total_limit=1 if it's different from the best checkpoint and process allowed to save.
        if self.args.should_save and self.state.best_model_checkpoint is not None and self.args.save_total_limit == 1:
            for checkpoint in checkpoints_sorted:
                if not os.path.samefile(checkpoint, self.state.best_model_checkpoint):
                    logger.info(f"Deleting older checkpoint [{checkpoint}] due to args.save_total_limit")
                    shutil.rmtree(checkpoint, ignore_errors=True)

        self.control = self.callback_handler.on_train_end(args, self.state, self.control)

        # Wait for the checkpoint to be uploaded.
        self._finish_current_push()

        # After training we make sure to retrieve back the original forward pass method
        # for the embedding layer by removing the forward post hook.
        if self.neftune_noise_alpha is not None:
            self._deactivate_neftune(self.model)

        return TrainOutput(self.state.global_step, train_loss, metrics)

    def _load_best_model(self):
        logger.info(f"Loading best model from {self.state.best_model_checkpoint} (score: {self.state.best_metric}).")
        best_model_path = os.path.join(self.state.best_model_checkpoint, WEIGHTS_NAME)
        best_safe_model_path = os.path.join(self.state.best_model_checkpoint, SAFE_WEIGHTS_NAME)
        best_adapter_model_path = os.path.join(self.state.best_model_checkpoint, ADAPTER_WEIGHTS_NAME)
        best_safe_adapter_model_path = os.path.join(self.state.best_model_checkpoint, ADAPTER_SAFE_WEIGHTS_NAME)

        model = self.model
        if self.is_deepspeed_enabled:
            deepspeed_load_checkpoint(
                self.model_wrapped,
                self.state.best_model_checkpoint,
                load_module_strict=not _is_peft_model(self.model),
            )
        elif self.is_fsdp_enabled:
            load_result = load_fsdp_model(
                self.accelerator.state.fsdp_plugin,
                self.accelerator,
                model,
                self.state.best_model_checkpoint,
                **_get_fsdp_ckpt_kwargs(),
            )
        elif (
            os.path.exists(best_model_path)
            or os.path.exists(best_safe_model_path)
            or os.path.exists(best_adapter_model_path)
            or os.path.exists(best_safe_adapter_model_path)
        ):
            has_been_loaded = True
            if _is_peft_model(model):
                # If train a model using PEFT & LoRA, assume that adapter have been saved properly.
                # TODO: in the future support only specific min PEFT versions
                if (hasattr(model, "active_adapter") or hasattr(model, "active_adapters")) and hasattr(
                    model, "load_adapter"
                ):
                    # For BC for older PEFT versions
                    if hasattr(model, "active_adapters"):
                        active_adapter = model.active_adapters[0]
                        if len(model.active_adapters) > 1:
                            logger.warning("Detected multiple active adapters, will only consider the first one")
                    else:
                        active_adapter = model.active_adapter

                    if os.path.exists(best_adapter_model_path) or os.path.exists(best_safe_adapter_model_path):
                        try:
                            model.load_adapter(self.state.best_model_checkpoint, active_adapter)
                        except RuntimeError as exc:
                            if model.peft_config[active_adapter].is_prompt_learning:
                                # for context: https://github.com/huggingface/peft/issues/2256
                                msg = (
                                    "When using prompt learning PEFT methods such as "
                                    f"{model.peft_config[active_adapter].peft_type.value}, setting "
                                    "load_best_model_at_end=True can lead to errors, it is recommended "
                                    "to set this to False and to load the model manually from the checkpoint "
                                    "directory using PeftModel.from_pretrained(base_model, <path>) after training "
                                    "has finished."
                                )
                                raise RuntimeError(msg) from exc
                            else:
                                raise
                        # Load_adapter has no return value present, modify it when appropriate.
                        from torch.nn.modules.module import _IncompatibleKeys

                        load_result = _IncompatibleKeys([], [])
                    else:
                        logger.warning(
                            "The intermediate checkpoints of PEFT may not be saved correctly, "
                            f"consider using a custom callback to save {ADAPTER_WEIGHTS_NAME} in corresponding saving folders. "
                            "Check some examples here: https://github.com/huggingface/peft/issues/96"
                        )
                        has_been_loaded = False
                else:
                    logger.warning("Could not load adapter model, make sure to have `peft>=0.3.0` installed")
                    has_been_loaded = False
            else:
                # We load the model state dict on the CPU to avoid an OOM error.
                if self.args.save_safetensors and os.path.isfile(best_safe_model_path):
                    state_dict = safetensors.torch.load_file(best_safe_model_path, device="cpu")
                else:
                    state_dict = torch.load(best_model_path, map_location="cpu", weights_only=True)

                # If the model is on the GPU, it still works!
                # workaround for FSDP bug https://github.com/pytorch/pytorch/issues/82963
                # which takes *args instead of **kwargs
                load_result = model.load_state_dict(state_dict, False)

            if has_been_loaded:
                self._issue_warnings_after_load(load_result)
        elif os.path.exists(os.path.join(self.state.best_model_checkpoint, SAFE_WEIGHTS_INDEX_NAME)) or os.path.exists(
            os.path.join(self.state.best_model_checkpoint, WEIGHTS_INDEX_NAME)
        ):
            load_result = load_sharded_checkpoint(model, self.state.best_model_checkpoint, strict=False)
            self._issue_warnings_after_load(load_result)
        else:
            logger.warning(
                f"Could not locate the best model at {best_model_path}, if you are running a distributed training "
                "on multiple nodes, you should activate `--save_on_each_node`."
            )

    def _maybe_log_save_evaluate(
        self, tr_loss, _grad_norm, model, trial, epoch, ignore_keys_for_eval, start_time, learning_rate=None
    ):
<<<<<<< HEAD
=======
        timer = HabanaGenerationTime()
        timer.start()
>>>>>>> 36a004f6
        if self.args.adjust_throughput:
            timer.step()

        if self.control.should_log and self.state.global_step > self._globalstep_last_logged:
            logs: dict[str, float] = {}

            # all_gather + mean() to get average loss over all processes
            tr_loss_scalar = self._nested_gather(tr_loss).mean().item()

            # reset tr_loss to zero
            tr_loss -= tr_loss

            logs["loss"] = round(tr_loss_scalar / (self.state.global_step - self._globalstep_last_logged), 4)

            # This grad_norm block was outside of _maybe_log_save_evaluate method causing perf degradation.
            # Moving it here so the grad tensor is only copied when it's needed.
            if self.accelerator.distributed_type == DistributedType.DEEPSPEED:
                grad_norm = model.get_global_grad_norm()
                # In some cases the grad norm may not return a float
                if hasattr(grad_norm, "item"):
                    grad_norm = grad_norm.item()
            else:
                if (
                    _grad_norm is not None
                    and self.accelerator.distributed_type != DistributedType.FSDP
                    and _grad_norm.size() == torch.Size([1])
                ):
                    grad_norm = _grad_norm.detach().item()
                else:
                    grad_norm = None

            if grad_norm is not None:
                logs["grad_norm"] = grad_norm
            if learning_rate is not None:
                logs["learning_rate"] = learning_rate
            else:
                logs["learning_rate"] = self._get_learning_rate()

            self._total_loss_scalar += tr_loss_scalar
            self._globalstep_last_logged = self.state.global_step
            self.store_flos()

            self.log(logs, start_time=start_time)

        metrics = None
        if self.control.should_evaluate:
            metrics = self._evaluate(trial, ignore_keys_for_eval)
            is_new_best_metric = self._determine_best_metric(metrics=metrics, trial=trial)

            if self.args.save_strategy == SaveStrategy.BEST:
                self.control.should_save = is_new_best_metric

        if self.control.should_save:
            self._save_checkpoint(model, trial)
            self.control = self.callback_handler.on_save(self.args, self.state, self.control)

        if self.args.adjust_throughput:
            timer.step()
            self.log_evaluate_save_time += timer.last_duration

    def _load_rng_state(self, checkpoint):
        # Load RNG states from `checkpoint`
        if checkpoint is None:
            return

        if self.args.world_size > 1:
            process_index = self.args.process_index
            rng_file = os.path.join(checkpoint, f"rng_state_{process_index}.pth")
            if not os.path.isfile(rng_file):
                logger.info(
                    f"Didn't find an RNG file for process {process_index}, if you are resuming a training that "
                    "wasn't launched in a distributed fashion, reproducibility is not guaranteed."
                )
                return
        else:
            rng_file = os.path.join(checkpoint, "rng_state.pth")
            if not os.path.isfile(rng_file):
                logger.info(
                    "Didn't find an RNG file, if you are resuming a training that was launched in a distributed "
                    "fashion, reproducibility is not guaranteed."
                )
                return

        with safe_globals():
            checkpoint_rng_state = torch.load(rng_file)
        random.setstate(checkpoint_rng_state["python"])
        np.random.set_state(checkpoint_rng_state["numpy"])
        torch.random.set_rng_state(checkpoint_rng_state["cpu"])
        if self.args.use_habana:
            if self.args.parallel_mode == ParallelMode.DISTRIBUTED:
                self.hpu_random.set_rng_state_all(checkpoint_rng_state["hpu"])
            else:
                try:
                    self.hpu_random.set_rng_state(checkpoint_rng_state["hpu"])
                except Exception as e:
                    logger.info(
                        f"Didn't manage to set back the RNG states of the HPU because of the following error:\n {e}"
                        "\nThis won't yield the same results as if the training had not been interrupted."
                    )

    def _save_rng_state(self, output_dir):
        # Save RNG state in non-distributed training
        rng_states = {
            "python": random.getstate(),
            "numpy": np.random.get_state(),
            "cpu": torch.random.get_rng_state(),
        }

        if self.args.use_habana:
            if self.args.parallel_mode == ParallelMode.DISTRIBUTED:
                # In non distributed, we save the global HPU RNG state
                rng_states["hpu"] = self.hpu_random.get_rng_state_all()
            else:
                rng_states["hpu"] = self.hpu_random.get_rng_state()

        # A process can arrive here before the process 0 has a chance to save the model, in which case output_dir may
        # not yet exist.
        os.makedirs(output_dir, exist_ok=True)

        if self.args.world_size <= 1:
            torch.save(rng_states, os.path.join(output_dir, "rng_state.pth"))
        else:
            torch.save(rng_states, os.path.join(output_dir, f"rng_state_{self.args.process_index}.pth"))

    def _save_optimizer_and_scheduler(self, output_dir):
        if self.is_deepspeed_enabled:
            # under zero3 model file itself doesn't get saved since it's bogus! Unless deepspeed
            # config `stage3_gather_16bit_weights_on_model_save` is True
            accept_exclude_frozen_parameters = "exclude_frozen_parameters" in set(
                inspect.signature(self.model_wrapped.save_checkpoint).parameters.keys()
            )
            if accept_exclude_frozen_parameters and _is_peft_model(self.model):
                self.model_wrapped.save_checkpoint(output_dir, exclude_frozen_parameters=True)
            else:
                self.model_wrapped.save_checkpoint(output_dir)
        elif self.is_fsdp_enabled:
            if isinstance(self.model, torch._dynamo.eval_frame.OptimizedModule):
                # TODO: for some reason the fsdp model is not unwrapped correctly here, the self.mode
                # shouldn't be an OptimizedModule at this point.
                model = self.model._orig_mod
            else:
                model = self.model
            # save fsdp specific ckpt for resuming from ckpt
            save_fsdp_model(
                self.accelerator.state.fsdp_plugin, self.accelerator, model, output_dir, **_get_fsdp_ckpt_kwargs()
            )
            save_fsdp_optimizer(
                self.accelerator.state.fsdp_plugin, self.accelerator, self.optimizer, model, output_dir
            )
        elif self.args.should_save:
            # deepspeed.save_checkpoint above saves model/optim/sched
            # This block is executed by the main process only
            optim_dict = self.optimizer.state_dict()
            if self.args.use_habana:
                # Move the state dict from HPU to CPU before saving
                optim_dict = to_device_dtype(optim_dict, target_device=torch.device("cpu"))
            torch.save(optim_dict, os.path.join(output_dir, OPTIMIZER_NAME))

        # Save SCHEDULER & SCALER
        is_deepspeed_custom_scheduler = self.is_deepspeed_enabled and not isinstance(
            self.lr_scheduler, DeepSpeedSchedulerWrapper
        )
        if self.args.should_save and (not self.is_deepspeed_enabled or is_deepspeed_custom_scheduler):
            if self.args.use_habana:
                # Move the state dict from HPU to CPU before saving
                scheduler_dict = self.lr_scheduler.state_dict()
                scheduler_dict = to_device_dtype(scheduler_dict, target_device=torch.device("cpu"))
            with warnings.catch_warnings(record=True) as caught_warnings:
                torch.save(self.lr_scheduler.state_dict(), os.path.join(output_dir, SCHEDULER_NAME))
            reissue_pt_warnings(caught_warnings)

    def _load_optimizer_and_scheduler(self, checkpoint):
        """If optimizer and scheduler states exist, load them."""
        if checkpoint is None:
            return

        if self.is_deepspeed_enabled:
            # deepspeed loads optimizer/lr_scheduler together with the model in deepspeed_init
            if not isinstance(self.lr_scheduler, DeepSpeedSchedulerWrapper):
                with warnings.catch_warnings(record=True) as caught_warnings:
                    self.lr_scheduler.load_state_dict(
                        torch.load(os.path.join(checkpoint, SCHEDULER_NAME), weights_only=True)
                    )
                reissue_pt_warnings(caught_warnings)
            return

        checkpoint_file_exists = (
            os.path.isfile(os.path.join(checkpoint, OPTIMIZER_NAME))
            or os.path.isfile(os.path.join(checkpoint, OPTIMIZER_NAME_BIN))
            or (
                os.path.isdir(checkpoint)
                and any(
                    OPTIMIZER_NAME_BIN.split(".")[0] in folder_name
                    for folder_name in os.listdir(checkpoint)
                    if os.path.isdir(os.path.join(checkpoint, folder_name))
                )
            )
        )

        if checkpoint_file_exists and os.path.isfile(os.path.join(checkpoint, SCHEDULER_NAME)):
            # We use the CPU when training on one GPU to avoid OOM for GPU RAM when training big models.
            # In distributed training however, we load directly on each GPU and risk the GPU OOM as it's more
            # likely to get OOM on CPU (since we load num_gpu times the optimizer state
            map_location = "cpu" if self.args.use_habana else self.args.device
            if self.is_fsdp_enabled:
                load_fsdp_optimizer(
                    self.accelerator.state.fsdp_plugin,
                    self.accelerator,
                    self.optimizer,
                    self.model,
                    checkpoint,
                    **_get_fsdp_ckpt_kwargs(),
                )
            else:
                self.optimizer.load_state_dict(
                    torch.load(os.path.join(checkpoint, OPTIMIZER_NAME), map_location=map_location, weights_only=True)
                )

            with warnings.catch_warnings(record=True) as caught_warnings:
                self.lr_scheduler.load_state_dict(
                    torch.load(os.path.join(checkpoint, SCHEDULER_NAME), map_location=map_location, weights_only=True)
                )
            reissue_pt_warnings(caught_warnings)

            # Move optimizer state to HPU
            if self.args.use_habana:
                to_device_dtype(self.optimizer.state.values(), target_device=torch.device("hpu"))

    def log(self, logs: dict[str, float], start_time: Optional[float] = None) -> None:
        """
        Log `logs` on the various objects watching training.

        Subclass and override this method to inject custom behavior.

        Args:
            logs (`Dict[str, float]`):
                The values to log.
            start_time (`Optional[float]`):
                The start of training.
        """
        if self.state.epoch is not None:
            logs["epoch"] = self.state.epoch
        if self.args.include_num_input_tokens_seen:
            logs["num_input_tokens_seen"] = self.state.num_input_tokens_seen
            if start_time is not None:
                speed_metrics("train", start_time, num_tokens=self.state.num_input_tokens_seen)

        mem_stats = get_hpu_memory_stats(self.args.device)
        logs.update(mem_stats)

        output = {**logs, **{"step": self.state.global_step}}
        self.state.log_history.append(output)
        self.control = self.callback_handler.on_log(self.args, self.state, self.control, logs)

    def _prepare_input(self, data: Union[torch.Tensor, Any]) -> Union[torch.Tensor, Any]:
        """
        Prepares one `data` before feeding it to the model, be it a tensor or a nested list/dictionary of tensors.
        Compared to Transformers, it is also possible to enable non-blocking data copy.
        """
        if isinstance(data, Mapping):
            return type(data)({k: self._prepare_input(v) for k, v in data.items()})
        elif isinstance(data, (tuple, list)):
            return type(data)(self._prepare_input(v) for v in data)
        elif isinstance(data, torch.Tensor):
            if (
                self.accelerator.mpu.sequence_parallel_is_initialized()
                and self.accelerator.mpu.get_sequence_parallel_world_size() > 1
            ):
                seq_parallel_world_rank = self.accelerator.mpu.get_sequence_parallel_rank()
                sub_seq_length = int(data.size()[1] / self.accelerator.mpu.get_sequence_parallel_world_size())
                data = data[
                    :, seq_parallel_world_rank * sub_seq_length : (seq_parallel_world_rank + 1) * sub_seq_length
                ]
            kwargs = {"device": self.args.device}
            if self.is_deepspeed_enabled and (torch.is_floating_point(data) or torch.is_complex(data)):
                # NLP models inputs are int/uint and those get adjusted to the right dtype of the
                # embedding. Other models such as wav2vec2's inputs are already float and thus
                # may need special handling to match the dtypes of the model
                kwargs.update({"dtype": self.accelerator.state.deepspeed_plugin.hf_ds_config.dtype()})
            if self.args.non_blocking_data_copy:
                return data.to(**kwargs, non_blocking=True)
            else:
                return data.to(**kwargs)
        return data

    def autocast_smart_context_manager(self, cache_enabled: Optional[bool] = True):
        """
        A helper wrapper that creates an appropriate context manager for `autocast` while feeding it the desired
        arguments, depending on the situation.

        Modified by Habana to enable using `autocast` on Gaudi devices.
        """
        if self.use_cpu_amp:
            ctx_manager = torch.autocast(device_type="cpu", dtype=torch.bfloat16, cache_enabled=cache_enabled)
        elif self.use_hpu_amp:
            ctx_manager = torch.autocast(device_type="hpu", dtype=torch.bfloat16, enabled=True)
        else:
            ctx_manager = contextlib.nullcontext()

        # Merge autocast context and `fp8_autocast` context if FP8 is enabled.
        # Currently FP8 is enabled only for training.
        if self.accelerator.fp8_enabled and self.model.training:
            ctx_manager = FP8ContextWrapper(ctx_manager, fp8_recipe=self.accelerator.fp8_recipe)

        return ctx_manager

    def training_step(
        self, model: torch.nn.Module, inputs: dict[str, Union[torch.Tensor, Any]], num_items_in_batch=None
    ) -> torch.Tensor:
        """
        Perform a training step on a batch of inputs.

        Subclass and override to inject custom behavior.

        Args:
            model (`torch.nn.Module`):
                The model to train.
            inputs (`Dict[str, Union[torch.Tensor, Any]]`):
                The inputs and targets of the model.

                The dictionary will be unpacked before being fed to the model. Most models expect the targets under the
                argument `labels`. Check your model's documentation for all accepted arguments.

        Return:
            `torch.Tensor`: The tensor with training loss on this batch.
        """
        model.train()
        # TODO
        # if hasattr(self.optimizer, "train") and callable(self.optimizer.train):
        #     self.optimizer.train()

        inputs = self._prepare_inputs(inputs)

        with self.compute_loss_context_manager():
            loss = self.compute_loss(model, inputs, num_items_in_batch=num_items_in_batch)

        del inputs
        kwargs = {}

        # For LOMO optimizers you need to explicitly use the learning rate
        if self.args.optim in [OptimizerNames.LOMO, OptimizerNames.ADALOMO]:
            kwargs["learning_rate"] = self._get_learning_rate()

        if self.args.n_gpu > 1:
            loss = loss.mean()  # mean() to average on multi-gpu parallel training

        if self.args.use_lazy_mode and self.args.pipelining_fwd_bwd:
            self.htcore.mark_step()

        # Finally we need to normalize the loss for reporting
        if not self.model_accepts_loss_kwargs and self.compute_loss_func is None:
            # temporary fix to calculate loss correctly
            loss = loss / self.args.gradient_accumulation_steps

        # Turning off loss scaling w.r.t. gradient accumulation when DeepSpeed is enabled
        # https://github.com/huggingface/transformers/pull/35808
        if self.accelerator.distributed_type == DistributedType.DEEPSPEED:
            kwargs["scale_wrt_gas"] = False

        if _is_peft_model(self.model) and self.model.peft_type == PeftType.ADALORA:
            assert not (self.accelerator.fp8_enabled and self.args.gradient_checkpointing), (
                "FP8 precision with gradient_checkpointing is currently not supported with PeftType.ADALORA"
            )
            if self.is_deepspeed_enabled and not is_deepspeed_zero3_enabled():
                self.accelerator.deepspeed_engine_wrapped.engine.backward(loss)
                self.model.base_model.update_and_allocate(self.state.global_step)
                self.accelerator.deepspeed_engine_wrapped.engine.step()
            else:
                self.accelerator.backward(loss, **kwargs)
                self.model.base_model.update_and_allocate(self.state.global_step)
        else:
            if self.accelerator.fp8_enabled and self.args.gradient_checkpointing:
                # The precision used in backward pass should be same as the one used in forward pass.
                # However when training with gradient_checkpointing and FP8 precision, recompute forward
                # in backward does not automatically run with FP8 precision. In order to handle this,
                # the backward is run in `fp8_autocast` context
                with FP8ContextWrapper.create_fp8_context(fp8_recipe=self.accelerator.fp8_recipe):
                    self.accelerator.backward(loss, **kwargs)
            else:
                self.accelerator.backward(loss, **kwargs)
        return loss.detach()

    def save_model(self, output_dir: Optional[str] = None, _internal_call: bool = False):
        """
        Will save the model, so you can reload it using `from_pretrained()`.
        Will only save from the main process.
        """
        if output_dir is None:
            output_dir = self.args.output_dir

        if self.is_fsdp_enabled:
            if "FULL_STATE_DICT" in str(self.accelerator.state.fsdp_plugin.state_dict_type):
                state_dict = self.accelerator.get_state_dict(self.model)
                if self.args.should_save:
                    self._save(output_dir, state_dict=state_dict)
        elif self.is_deepspeed_enabled:
            try:
                state_dict = self.accelerator.get_state_dict(self.deepspeed)
                if self.args.should_save:
                    self._save(output_dir, state_dict=state_dict)
            except ValueError:
                logger.warning(
                    " stage3_gather_16bit_weights_on_model_save=false. Saving the full checkpoint instead, use"
                    " zero_to_fp32.py to recover weights"
                )
                if self.args.should_save:
                    self._save(output_dir, state_dict={})
                # remove the dummy state_dict
                remove_dummy_checkpoint(self.args.should_save, output_dir, [WEIGHTS_NAME, SAFE_WEIGHTS_NAME])
                accept_exclude_frozen_parameters = "exclude_frozen_parameters" in set(
                    inspect.signature(self.model_wrapped.save_checkpoint).parameters.keys()
                )
                if accept_exclude_frozen_parameters and _is_peft_model(self.model):
                    self.model_wrapped.save_checkpoint(output_dir, exclude_frozen_parameters=True)
                else:
                    self.model_wrapped.save_checkpoint(output_dir)
        elif self.args.should_save:
            self._save(output_dir)

        # Push to the Hub when `save_model` is called by the user.
        if self.args.push_to_hub and not _internal_call:
            self.push_to_hub(commit_message="Model save")

    def _save(self, output_dir: Optional[str] = None, state_dict=None):
        # If we are executing this function, we are the process zero, so we don't check for that.
        output_dir = output_dir if output_dir is not None else self.args.output_dir
        os.makedirs(output_dir, exist_ok=True)
        logger.info(f"Saving model checkpoint to {output_dir}")

        supported_classes = (PreTrainedModel,) if not is_peft_available() else (PreTrainedModel, PeftModel)

        if state_dict is None:
            state_dict = self.model.state_dict()
        if state_dict and self.args.use_habana:
            # state_dict items have to be saved on the CPU
            state_dict = to_device_dtype(state_dict, target_device=torch.device("cpu"))

        # Save a trained model and configuration using `save_pretrained()`.
        # They can then be reloaded using `from_pretrained()`
        if not isinstance(self.model, supported_classes):
            if isinstance(self.accelerator.unwrap_model(self.model, keep_torch_compile=False), supported_classes):
                self.accelerator.unwrap_model(self.model, keep_torch_compile=False).save_pretrained(
                    output_dir, state_dict=state_dict, safe_serialization=self.args.save_safetensors
                )
            else:
                logger.info("Trainer.model is not a `PreTrainedModel`, only saving its state dict.")
                if self.args.save_safetensors:
                    safetensors.torch.save_file(
                        state_dict, os.path.join(output_dir, SAFE_WEIGHTS_NAME), metadata={"format": "pt"}
                    )
                else:
                    torch.save(state_dict, os.path.join(output_dir, WEIGHTS_NAME))
        else:
            self.model.save_pretrained(
                output_dir, state_dict=state_dict, safe_serialization=self.args.save_safetensors
            )

        if self.processing_class is not None:
            self.processing_class.save_pretrained(output_dir)
        elif (
            self.data_collator is not None
            and hasattr(self.data_collator, "tokenizer")
            and self.data_collator.tokenizer is not None
        ):
            logger.info("Saving Trainer.data_collator.tokenizer by default as Trainer.processing_class is `None`")
            self.data_collator.tokenizer.save_pretrained(output_dir)

        self.gaudi_config.save_pretrained(output_dir)

        # Good practice: save your training arguments together with the trained model
        torch.save(self.args, os.path.join(output_dir, TRAINING_ARGS_NAME))

    def evaluate(
        self,
        eval_dataset: Optional[Union[Dataset, dict[str, Dataset]]] = None,
        ignore_keys: Optional[list[str]] = None,
        metric_key_prefix: str = "eval",
    ) -> dict[str, float]:
        """
        From https://github.com/huggingface/transformers/blob/v4.38.2/src/transformers/trainer.py#L3162 with the following modification
        1. use throughput_warmup_steps in evaluation throughput calculation
        """
        # handle multiple eval datasets
        override = eval_dataset is not None
        eval_dataset = eval_dataset if override else self.eval_dataset
        if isinstance(eval_dataset, dict):
            metrics = {}
            for eval_dataset_name, _eval_dataset in eval_dataset.items():
                dataset_metrics = self.evaluate(
                    eval_dataset=_eval_dataset if override else eval_dataset_name,
                    ignore_keys=ignore_keys,
                    metric_key_prefix=f"{metric_key_prefix}_{eval_dataset_name}",
                )
                metrics.update(dataset_metrics)
            return metrics

        # memory metrics - must set up as early as possible
        self._memory_tracker.start()

        eval_dataloader = self.get_eval_dataloader(eval_dataset)

        start_time = time.time()
        self.start_time_after_warmup = None

        eval_loop = self.prediction_loop if self.args.use_legacy_prediction_loop else self.evaluation_loop
        output = eval_loop(
            eval_dataloader,
            description="Evaluation",
            # No point gathering the predictions if there are no metrics, otherwise we defer to
            # self.args.prediction_loss_only
            prediction_loss_only=True if self.compute_metrics is None else None,
            ignore_keys=ignore_keys,
            metric_key_prefix=metric_key_prefix,
        )

        total_batch_size = self.args.eval_batch_size * self.args.world_size
        if f"{metric_key_prefix}_jit_compilation_time" in output.metrics:
            start_time += output.metrics[f"{metric_key_prefix}_jit_compilation_time"]
        if f"{metric_key_prefix}_model_preparation_time" in output.metrics:
            start_time += output.metrics[f"{metric_key_prefix}_model_preparation_time"]
        num_samples = output.num_samples - self.args.throughput_warmup_steps * total_batch_size
        num_steps = math.ceil(output.num_samples / total_batch_size) - self.args.throughput_warmup_steps

        eval_steps = math.ceil(output.num_samples / total_batch_size)
        if eval_steps <= self.args.throughput_warmup_steps:
            logger.warning(
                f" Warmup steps are taken into account for the throughput calculation because the number of evaluation steps ({eval_steps}) is smaller than the number of warmup steps ({self.args.throughput_warmup_steps})"
            )
            num_samples = output.num_samples
            num_steps = eval_steps

        output.metrics.update(
            speed_metrics(
                metric_key_prefix,
                start_time,
                num_samples=num_samples,
                num_steps=num_steps,
                start_time_after_warmup=self.start_time_after_warmup,
            )
        )

        self.log(output.metrics)

        self.control = self.callback_handler.on_evaluate(self.args, self.state, self.control, output.metrics)

        self._memory_tracker.stop_and_update_metrics(output.metrics)
        return output.metrics

    def predict(
        self, test_dataset: Dataset, ignore_keys: Optional[list[str]] = None, metric_key_prefix: str = "test"
    ) -> PredictionOutput:
        """
        From https://github.com/huggingface/transformers/blob/v4.45.2/src/transformers/trainer.py#L3904 with the following modification
        1. comment out TPU related
        2. use throughput_warmup_steps in evaluation throughput calculation
        """
        # memory metrics - must set up as early as possible
        self._memory_tracker.start()

        test_dataloader = self.get_test_dataloader(test_dataset)
        start_time = time.time()
        self.start_time_after_warmup = None

        eval_loop = self.prediction_loop if self.args.use_legacy_prediction_loop else self.evaluation_loop
        output = eval_loop(
            test_dataloader, description="Prediction", ignore_keys=ignore_keys, metric_key_prefix=metric_key_prefix
        )
        total_batch_size = self.args.eval_batch_size * self.args.world_size
        if f"{metric_key_prefix}_jit_compilation_time" in output.metrics:
            start_time += output.metrics[f"{metric_key_prefix}_jit_compilation_time"]
        if f"{metric_key_prefix}_model_preparation_time" in output.metrics:
            start_time += output.metrics[f"{metric_key_prefix}_model_preparation_time"]

        num_samples = output.num_samples - self.args.throughput_warmup_steps * total_batch_size
        num_steps = math.ceil(output.num_samples / total_batch_size) - self.args.throughput_warmup_steps

        logger.info(f"num_samples : {num_samples}, num_steps: {num_steps}")

        output.metrics.update(
            speed_metrics(
                metric_key_prefix,
                start_time,
                num_samples=num_samples,
                num_steps=num_steps,
                start_time_after_warmup=self.start_time_after_warmup,
            )
        )

        self.control = self.callback_handler.on_predict(self.args, self.state, self.control, output.metrics)
        self._memory_tracker.stop_and_update_metrics(output.metrics)

        return PredictionOutput(predictions=output.predictions, label_ids=output.label_ids, metrics=output.metrics)

    def evaluation_loop(
        self,
        dataloader: DataLoader,
        description: str,
        prediction_loss_only: Optional[bool] = None,
        ignore_keys: Optional[list[str]] = None,
        metric_key_prefix: str = "eval",
    ) -> EvalLoopOutput:
        """
        Prediction/evaluation loop, shared by `Trainer.evaluate()` and `Trainer.predict()`.
        Works both with or without labels.
        """
        args = self.args

        prediction_loss_only = prediction_loss_only if prediction_loss_only is not None else args.prediction_loss_only

        # if eval is called w/o train, handle model prep here
        if self.is_deepspeed_enabled and self.deepspeed is None:
            _, _ = deepspeed_init(self, num_training_steps=0, inference=True)

        model = self._wrap_model(self.model, training=False, dataloader=dataloader)

        if len(self.accelerator._models) == 0 and model is self.model:
            start_time = time.time()
            model = (
                self.accelerator.prepare(model)
                if self.is_deepspeed_enabled
                or (self.is_fsdp_enabled and self.accelerator.mixed_precision != "fp8" and not self.args.torch_compile)
                else self.accelerator.prepare_model(model, evaluation_mode=True)
            )
            self.model_preparation_time = round(time.time() - start_time, 4)

            if self.is_fsdp_enabled:
                self.model = model

            # for the rest of this function `model` is the outside model, whether it was wrapped or not
            if model is not self.model:
                self.model_wrapped = model

            # backward compatibility
            if self.is_deepspeed_enabled:
                self.deepspeed = self.model_wrapped

        model.eval()
        # if hasattr(self.optimizer, "eval") and callable(self.optimizer.eval):
        #     self.optimizer.eval()

        # Do not use HPU graphs if the training is ongoing because it detaches gradients
        if args.use_hpu_graphs_for_inference and not self.is_in_train:
            logger.info("Using HPU graphs for inference.")
            # Do not wrap the model in HPU graphs if it has already been done
            if not self.already_wrapped_for_hpu_graphs:
                from habana_frameworks.torch.hpu import wrap_in_hpu_graph

                model = wrap_in_hpu_graph(
                    model, disable_tensor_cache=args.disable_tensor_cache_hpu_graphs, max_graphs=args.max_hpu_graphs
                )
                self.already_wrapped_for_hpu_graphs = True

        # if full bf16 eval is wanted and this ``evaluation`` or ``predict`` isn't called
        # while ``train`` is running, cast it to the right dtype first and then put on device
        if not self.is_in_train:
            if args.bf16_full_eval:
                model = model.to(dtype=torch.bfloat16, device=args.device)

        batch_size = self.args.eval_batch_size

        logger.info(f"\n***** Running {description} *****")
        if has_length(dataloader):
            logger.info(f"  Num examples = {self.num_examples(dataloader)}")
        else:
            logger.info("  Num examples: Unknown")
        logger.info(f"  Batch size = {batch_size}")

        self.callback_handler.eval_dataloader = dataloader
        # Do this before wrapping.
        eval_dataset = getattr(dataloader, "dataset", None)

        if args.past_index >= 0:
            self._past = None

        # Initialize containers
        all_losses = EvalLoopContainer(self.args.eval_do_concat_batches, padding_index=-100)
        all_preds = EvalLoopContainer(self.args.eval_do_concat_batches, padding_index=-100)
        all_labels = EvalLoopContainer(self.args.eval_do_concat_batches, padding_index=-100)
        all_inputs = EvalLoopContainer(self.args.eval_do_concat_batches, padding_index=-100)

        metrics = None
        eval_set_kwargs = {}

        # Will be useful when we have an iterable dataset so don't know its length.
        observed_num_examples = 0

        # attn_softmax_bf16 and use_flash_attention are enabled only for llama, qwen2, starcoder2, gemma and baichuan
        _should_update_inputs, _inputs_update = _get_input_update_settings(self.model)

        # set a default dtype of logits
        logits_dtype: str = "float32"

        # Main evaluation loop
        start_time_eval = time.time()
        for step, inputs in enumerate(dataloader):
            if (
                self.args.throughput_warmup_steps > 0
                and not self.is_in_train
                and step == self.args.throughput_warmup_steps
            ):
                self.start_time_after_warmup = time.time()
                self.compilation_time = self.start_time_after_warmup - start_time_eval

            # Update the observed num examples
            observed_batch_size = find_batch_size(inputs)
            if observed_batch_size is not None:
                observed_num_examples += observed_batch_size
                # For batch samplers, batch_size is not known by the dataloader in advance.
                if batch_size is None:
                    batch_size = observed_batch_size

            # attn_softmax_bf16 and use_flash_attention are enabled only for llama, qwen2, starcoder2, gemma, baichuan and chatglm
            if _should_update_inputs:
                inputs.update(_inputs_update)

            # Prediction step
            losses, logits, labels = self.prediction_step(model, inputs, prediction_loss_only, ignore_keys=ignore_keys)
            main_input_name = getattr(self.model, "main_input_name", "input_ids")
            inputs_decode = (
                self._prepare_input(inputs[main_input_name]) if "inputs" in args.include_for_metrics else None
            )

            # Update containers
            if losses is not None:
                losses = self.gather_function(losses.repeat(batch_size))
                all_losses.add(losses)
            if inputs_decode is not None:
                inputs_decode = self.accelerator.pad_across_processes(inputs_decode, dim=1, pad_index=-100)
                inputs_decode = self.gather_function(inputs_decode)
                if not self.args.batch_eval_metrics or description == "Prediction":
                    all_inputs.add(inputs_decode)
            if labels is not None:
                # Pad labels here, preparing for preprocess_logits_for_metrics in next logits block.
                labels = self.accelerator.pad_across_processes(labels, dim=1, pad_index=-100)
            # Save the logits dtype since we need to convert them into floats during the process
            # They will be converted back into their original dtype right before computing metrics
            if logits is not None:
                logits_dtype = get_dtype(logits)
                if args.use_habana and logits_dtype != "float32":
                    logits = to_device_dtype(logits, target_dtype=torch.float32)
                logits = self.accelerator.pad_across_processes(logits, dim=1, pad_index=-100)
                if self.preprocess_logits_for_metrics is not None:
                    logits = self.preprocess_logits_for_metrics(logits, labels)
                logits = self.gather_function(logits)
                if not self.args.batch_eval_metrics or description == "Prediction":
                    all_preds.add(logits)
            if labels is not None:
                if self.args.context_parallel_size != 1:
                    labels = labels.clone()
                labels = self.gather_function(labels)
                if not self.args.batch_eval_metrics or description == "Prediction":
                    all_labels.add(labels)

            self.control = self.callback_handler.on_prediction_step(args, self.state, self.control)

            if self.args.batch_eval_metrics:
                if self.compute_metrics is not None and logits is not None and labels is not None:
                    is_last_step = self.accelerator.gradient_state.end_of_dataloader
                    batch_kwargs = {}
                    batch_kwargs["losses"] = losses if "loss" in args.include_for_metrics else None
                    batch_kwargs["inputs"] = inputs if "inputs" in args.include_for_metrics else None
                    metrics = self.compute_metrics(
                        EvalPrediction(predictions=logits, label_ids=labels, **batch_kwargs),
                        compute_result=is_last_step,
                    )

                del losses, logits, labels, inputs

            # Gather all tensors and put them back on the CPU if we have done enough accumulation steps.
            elif args.eval_accumulation_steps is not None and (step + 1) % args.eval_accumulation_steps == 0:
                all_losses.to_cpu_and_numpy()
                all_preds.to_cpu_and_numpy()
                all_labels.to_cpu_and_numpy()
                all_inputs.to_cpu_and_numpy()

                del losses, logits, labels, inputs

            # nested concat does accumulation on tensors of variable length.
            # Added mark step here to avoid graph recompile
            if args.use_lazy_mode:
                self.htcore.mark_step()

        # After all calls to `.gather_function`, reset to `gather_for_metrics`:
        self.gather_function = self.accelerator.gather_for_metrics
        if args.past_index and hasattr(self, "_past"):
            # Clean the state at the end of the evaluation loop
            delattr(self, "_past")

        # Gather all remaining tensors and put them back on the CPU
        all_losses = all_losses.get_arrays()
        all_preds = all_preds.get_arrays()
        all_labels = all_labels.get_arrays()
        all_inputs = all_inputs.get_arrays()

        # Number of samples
        if has_length(eval_dataset):
            num_samples = len(eval_dataset)
        # The instance check is weird and does not actually check for the type, but whether the dataset has the right
        # methods. Therefore we need to make sure it also has the attribute.
        elif isinstance(eval_dataset, IterableDatasetShard) and getattr(eval_dataset, "num_examples", 0) > 0:
            num_samples = eval_dataset.num_examples
        else:
            if has_length(dataloader):
                num_samples = self.num_examples(dataloader)
            else:  # both len(dataloader.dataset) and len(dataloader) fail
                num_samples = observed_num_examples
        if num_samples == 0 and observed_num_examples > 0:
            num_samples = observed_num_examples

        # Convert predictions back into their original dtype if necessary
        if all_preds is not None:
            all_preds = convert_into_dtypes(all_preds, logits_dtype)

        # Metrics!
        if (
            self.compute_metrics is not None
            and all_preds is not None
            and all_labels is not None
            and not self.args.batch_eval_metrics
        ):
            eval_set_kwargs["losses"] = all_losses if "loss" in args.include_for_metrics else None
            eval_set_kwargs["inputs"] = all_inputs if "inputs" in args.include_for_metrics else None
            metrics = self.compute_metrics(
                EvalPrediction(predictions=all_preds, label_ids=all_labels, **eval_set_kwargs)
            )
        elif metrics is None:
            metrics = {}

        # To be JSON-serializable, we need to remove numpy types or zero-d tensors
        metrics = denumpify_detensorize(metrics)

        if isinstance(all_losses, list) and all_losses:
            metrics[f"{metric_key_prefix}_loss"] = np.concatenate(all_losses).mean().item()
        elif isinstance(all_losses, np.ndarray):
            metrics[f"{metric_key_prefix}_loss"] = all_losses.mean().item()
        if hasattr(self, "model_preparation_time"):
            metrics[f"{metric_key_prefix}_model_preparation_time"] = self.model_preparation_time
        if hasattr(self, "compilation_time"):
            metrics[f"{metric_key_prefix}_graph_compliation_duration"] = self.compilation_time

        # Prefix all keys with metric_key_prefix + '_'
        for key in list(metrics.keys()):
            if not key.startswith(f"{metric_key_prefix}_"):
                metrics[f"{metric_key_prefix}_{key}"] = metrics.pop(key)

        return EvalLoopOutput(predictions=all_preds, label_ids=all_labels, metrics=metrics, num_samples=num_samples)

    def prediction_step(
        self,
        model: torch.nn.Module,
        inputs: dict[str, Union[torch.Tensor, Any]],
        prediction_loss_only: bool,
        ignore_keys: Optional[list[str]] = None,
    ) -> tuple[Optional[torch.Tensor], Optional[torch.Tensor], Optional[torch.Tensor]]:
        """
        Perform an evaluation step on `model` using `inputs`.
        Subclass and override to inject custom behavior.
        Args:
            model (`torch.nn.Module`):
                The model to evaluate.
            inputs (`Dict[str, Union[torch.Tensor, Any]]`):
                The inputs and targets of the model.
                The dictionary will be unpacked before being fed to the model. Most models expect the targets under the
                argument `labels`. Check your model's documentation for all accepted arguments.
            prediction_loss_only (`bool`):
                Whether or not to return the loss only.
            ignore_keys (`List[str]`, *optional*):
                A list of keys in the output of your model (if it is a dictionary) that should be ignored when
                gathering predictions.
        Return:
            Tuple[Optional[torch.Tensor], Optional[torch.Tensor], Optional[torch.Tensor]]: A tuple with the loss,
            logits and labels (each being optional).
        """
        has_labels = False if len(self.label_names) == 0 else all(inputs.get(k) is not None for k in self.label_names)
        # For CLIP-like models capable of returning loss values.
        # If `return_loss` is not specified or being `None` in `inputs`, we check if the default value of `return_loss`
        # is `True` in `model.forward`.
        return_loss = inputs.get("return_loss", None)
        if return_loss is None:
            return_loss = self.can_return_loss
        loss_without_labels = True if len(self.label_names) == 0 and return_loss else False

        inputs = self._prepare_inputs(inputs)
        if ignore_keys is None:
            if hasattr(self.model, "config"):
                ignore_keys = getattr(self.model.config, "keys_to_ignore_at_inference", ["past_key_values"])
            else:
                ignore_keys = []

        # labels may be popped when computing the loss (label smoothing for instance) so we grab them first.
        if has_labels or loss_without_labels:
            labels = nested_detach(tuple(inputs.get(name) for name in self.label_names))
            if len(labels) == 1:
                labels = labels[0]
        else:
            labels = None

        with torch.no_grad():
            try:
                if has_labels or loss_without_labels:
                    with self.compute_loss_context_manager():
                        loss, outputs = self.compute_loss(model, inputs, return_outputs=True)
                    loss = loss.detach().mean()

                    if isinstance(outputs, dict):
                        logits = tuple(v for k, v in outputs.items() if k not in ignore_keys + ["loss"])
                    else:
                        logits = outputs[1:]
                else:
                    loss = None
                    with self.compute_loss_context_manager():
                        outputs = model(**inputs)
                    if isinstance(outputs, dict):
                        logits = tuple(v for k, v in outputs.items() if k not in ignore_keys)
                    else:
                        logits = outputs
                    # TODO: this needs to be fixed and made cleaner later.
                    if self.args.past_index >= 0:
                        self._past = outputs[self.args.past_index - 1]
            except RuntimeError as error:
                if "cpu fallback is not supported during hpu graph capturing" in str(error):
                    error.args = (
                        f"{error}. You should run inference in lazy mode only with `use_lazy_mode=True` and `use_hpu_graphs_for_inference=False`.",
                    )
                raise error

        if self.args.use_lazy_mode and not (self.args.use_hpu_graphs_for_inference and not self.is_in_train):
            self.htcore.mark_step()

        if prediction_loss_only:
            return (loss, None, None)

        logits = nested_detach(logits)
        if len(logits) == 1:
            logits = logits[0]

        return (loss, logits, labels)

    def _push_from_checkpoint(self, checkpoint_folder):
        # Only push from one node.
        if not self.is_world_process_zero() or self.args.hub_strategy == HubStrategy.END:
            return
        # If we haven't finished the last push, we don't do this one unless args.hub_always_push=True.
        if not self.args.hub_always_push and self.push_in_progress is not None and not self.push_in_progress.is_done():
            return

        output_dir = self.args.output_dir
        # To avoid a new synchronization of all model weights, we just copy the file from the checkpoint folder
        modeling_files = [CONFIG_NAME, WEIGHTS_NAME, SAFE_WEIGHTS_NAME, GAUDI_CONFIG_NAME]
        #  Add sharded checkpoints if we have an index
        for index_file in [WEIGHTS_INDEX_NAME, SAFE_WEIGHTS_INDEX_NAME]:
            index_path = os.path.join(checkpoint_folder, index_file)
            if os.path.isfile(index_path):
                modeling_files.append(index_file)
                with open(index_path) as f:
                    index = json.loads(f.read())
                shard_files = list(set(index["weight_map"].values()))
                modeling_files.extend(shard_files)
        if is_peft_available():
            modeling_files.extend([ADAPTER_CONFIG_NAME, ADAPTER_WEIGHTS_NAME, ADAPTER_SAFE_WEIGHTS_NAME])
        for modeling_file in modeling_files:
            if os.path.isfile(os.path.join(checkpoint_folder, modeling_file)):
                shutil.copy(os.path.join(checkpoint_folder, modeling_file), os.path.join(output_dir, modeling_file))
        # Saving the processing class is fast and we don't know how many files it may have spawned, so we resave it to be sure.
        if self.processing_class is not None:
            self.processing_class.save_pretrained(output_dir)
        # Same for the training arguments
        torch.save(self.args, os.path.join(output_dir, TRAINING_ARGS_NAME))

        if self.args.save_strategy == SaveStrategy.STEPS:
            commit_message = f"Training in progress, step {self.state.global_step}"
        else:
            commit_message = f"Training in progress, epoch {int(self.state.epoch)}"

        model_push_job = upload_folder(
            repo_id=self.hub_model_id,
            folder_path=output_dir,
            commit_message=commit_message,
            token=self.args.hub_token,
            run_as_future=True,
            ignore_patterns=["_*", f"{PREFIX_CHECKPOINT_DIR}-*"],
        )

        push_jobs = [model_push_job]

        if self.args.hub_strategy in [HubStrategy.CHECKPOINT, HubStrategy.ALL_CHECKPOINTS]:
            path_in_repo = (
                "last-checkpoint" if self.args.hub_strategy == HubStrategy.CHECKPOINT else Path(checkpoint_folder).name
            )
            checkpoint_push = upload_folder(
                repo_id=self.hub_model_id,
                folder_path=checkpoint_folder,
                path_in_repo=path_in_repo,
                commit_message=commit_message + ", checkpoint",
                token=self.args.hub_token,
                run_as_future=True,
            )
            push_jobs.append(checkpoint_push)

        if self.push_in_progress is None or self.push_in_progress.is_done():
            self.push_in_progress = PushInProgress(push_jobs)
        else:
            self.push_in_progress.jobs.extend(push_jobs)

    #
    # Deprecated code
    #
    def prediction_loop(
        self,
        dataloader: DataLoader,
        description: str,
        prediction_loss_only: Optional[bool] = None,
        ignore_keys: Optional[list[str]] = None,
        metric_key_prefix: str = "eval",
    ) -> EvalLoopOutput:
        """
        Prediction/evaluation loop, shared by `Trainer.evaluate()` and `Trainer.predict()`.

        Works both with or without labels.
        """
        args = self.args

        if not has_length(dataloader):
            raise ValueError("dataloader must implement a working __len__")

        prediction_loss_only = prediction_loss_only if prediction_loss_only is not None else args.prediction_loss_only

        # if eval is called w/o train, handle model prep here
        if self.is_deepspeed_enabled and self.deepspeed is None:
            _, _ = deepspeed_init(self, num_training_steps=0, inference=True)

        model = self._wrap_model(self.model, training=False, dataloader=dataloader)

        if len(self.accelerator._models) == 0 and model is self.model:
            model = (
                self.accelerator.prepare(model)
                if self.is_deepspeed_enabled or self.is_fsdp_enabled
                else self.accelerator.prepare_model(model, evaluation_mode=True)
            )

            if self.is_fsdp_enabled:
                self.model = model

            # for the rest of this function `model` is the outside model, whether it was wrapped or not
            if model is not self.model:
                self.model_wrapped = model

            # backward compatibility
            if self.is_deepspeed_enabled:
                self.deepspeed = self.model_wrapped

        model.eval()
        # TODO
        # if hasattr(self.optimizer, "eval") and callable(self.optimizer.eval):
        #     self.optimizer.eval()

        # Do not use HPU graphs if the training is ongoing because it detaches gradients
        if args.use_hpu_graphs_for_inference and not self.is_in_train:
            logger.info("Using HPU graphs for inference.")
            # Do not wrap the model in HPU graphs if it has already been done
            if not self.already_wrapped_for_hpu_graphs:
                from habana_frameworks.torch.hpu import wrap_in_hpu_graph

                model = wrap_in_hpu_graph(
                    model, disable_tensor_cache=args.disable_tensor_cache_hpu_graphs, max_graphs=args.max_hpu_graphs
                )
                self.already_wrapped_for_hpu_graphs = True

        # if full fp16 or bf16 eval is wanted and this ``evaluation`` or ``predict`` isn't called
        # while ``train`` is running, cast it to the right dtype first and then put on device
        if not self.is_in_train:
            if args.fp16_full_eval:
                model = model.to(dtype=torch.float16, device=args.device)
            elif args.bf16_full_eval:
                model = model.to(dtype=torch.bfloat16, device=args.device)

        batch_size = (
            dataloader.total_batch_size
            if getattr(dataloader, "_is_accelerate_prepared", False)
            else dataloader.batch_size
        )

        if batch_size is None:
            raise ValueError(
                "Batch size cannot be None. Ensure the dataloader has a valid batch_size or total_batch_size."
            )

        num_examples = self.num_examples(dataloader)
        logger.info(f"\n***** Running {description} *****")
        logger.info(f"  Num examples = {num_examples}")
        logger.info(f"  Batch size = {batch_size}")

        losses_host: Optional[torch.Tensor] = None
        preds_host: Union[torch.Tensor, list[torch.Tensor], None] = None
        labels_host: Union[torch.Tensor, list[torch.Tensor], None] = None
        inputs_host: Union[torch.Tensor, list[torch.Tensor], None] = None
        metrics: Optional[dict] = None
        eval_set_kwargs: dict = {}

        world_size = max(1, args.world_size)

        eval_losses_gatherer = DistributedTensorGatherer(world_size, num_examples, make_multiple_of=batch_size)
        if not prediction_loss_only:
            # The actual number of eval_sample can be greater than num_examples in distributed settings (when we pass
            # a batch size to the sampler)
            make_multiple_of = None
            if hasattr(dataloader, "sampler") and isinstance(dataloader.sampler, SequentialDistributedSampler):
                make_multiple_of = dataloader.sampler.batch_size
            preds_gatherer = DistributedTensorGatherer(world_size, num_examples, make_multiple_of=make_multiple_of)
            labels_gatherer = DistributedTensorGatherer(world_size, num_examples, make_multiple_of=make_multiple_of)
            inputs_gatherer = DistributedTensorGatherer(world_size, num_examples, make_multiple_of=make_multiple_of)

        if args.past_index >= 0:
            self._past = None

        self.callback_handler.eval_dataloader = dataloader

        for step, inputs in enumerate(dataloader):
            loss, logits, labels = self.prediction_step(model, inputs, prediction_loss_only, ignore_keys=ignore_keys)
            main_input_name = getattr(self.model, "main_input_name", "input_ids")
            inputs_decode = (
                self._prepare_input(inputs[main_input_name]) if "inputs" in args.include_for_metrics else None
            )

            if loss is not None:
                losses = loss.repeat(batch_size)
                losses_host = losses if losses_host is None else torch.cat((losses_host, losses), dim=0)
            if logits is not None:
                preds_host = logits if preds_host is None else nested_concat(preds_host, logits, padding_index=-100)
            if labels is not None:
                labels_host = labels if labels_host is None else nested_concat(labels_host, labels, padding_index=-100)
            if inputs_decode is not None:
                inputs_host = (
                    inputs_decode
                    if inputs_host is None
                    else nested_concat(inputs_host, inputs_decode, padding_index=-100)
                )
            self.control = self.callback_handler.on_prediction_step(args, self.state, self.control)

            if self.args.batch_eval_metrics:
                if self.compute_metrics is not None and preds_host is not None and labels_host is not None:
                    is_last_step = self.accelerator.gradient_state.end_of_dataloader
                    batch_kwargs = {}
                    batch_kwargs["losses"] = losses_host if "loss" in args.include_for_metrics else None
                    batch_kwargs["inputs"] = inputs_host if "inputs" in args.include_for_metrics else None
                    metrics = self.compute_metrics(
                        EvalPrediction(predictions=preds_host, label_ids=labels_host, **batch_kwargs),
                        compute_result=is_last_step,
                    )

            if self.args.batch_eval_metrics or (
                args.eval_accumulation_steps is not None and (step + 1) % args.eval_accumulation_steps == 0
            ):
                # Gather all tensors and put them back on the CPU if we have done enough accumulation steps.
                eval_losses_gatherer.add_arrays(self._gather_and_numpify(losses_host, "eval_losses"))
                if not prediction_loss_only:
                    preds_gatherer.add_arrays(self._gather_and_numpify(preds_host, "eval_preds"))
                    labels_gatherer.add_arrays(self._gather_and_numpify(labels_host, "eval_label_ids"))
                    inputs_gatherer.add_arrays(self._gather_and_numpify(inputs_host, "eval_inputs_ids"))

                # Set back to None to begin a new accumulation
                del losses_host, preds_host, labels_host, inputs_host
                losses_host, preds_host, labels_host, inputs_host = None, None, None, None

            # nested concat does accumulation on tensors of variable length.
            # Added mark step here to avoid graph recompile
            if args.use_lazy_mode:
                self.htcore.mark_step()

        if args.past_index and hasattr(self, "_past"):
            # Clean the state at the end of the evaluation loop
            delattr(self, "_past")

        # Gather all remaining tensors and put them back on the CPU
        eval_losses_gatherer.add_arrays(self._gather_and_numpify(losses_host, "eval_losses"))
        if not prediction_loss_only:
            preds_gatherer.add_arrays(self._gather_and_numpify(preds_host, "eval_preds"))
            labels_gatherer.add_arrays(self._gather_and_numpify(labels_host, "eval_label_ids"))
            inputs_gatherer.add_arrays(self._gather_and_numpify(inputs_host, "eval_inputs_ids"))

        eval_loss = eval_losses_gatherer.finalize()
        preds = preds_gatherer.finalize() if not prediction_loss_only else None
        label_ids = labels_gatherer.finalize() if not prediction_loss_only else None
        inputs_ids = inputs_gatherer.finalize() if not prediction_loss_only else None

        if (
            self.compute_metrics is not None
            and preds is not None
            and label_ids is not None
            and not self.args.batch_eval_metrics
        ):
            eval_set_kwargs["losses"] = eval_loss if "loss" in args.include_for_metrics else None
            eval_set_kwargs["inputs"] = inputs_ids if "inputs" in args.include_for_metrics else None
            metrics = self.compute_metrics(EvalPrediction(predictions=preds, label_ids=label_ids, **eval_set_kwargs))
        elif metrics is None:
            metrics = {}

        # To be JSON-serializable, we need to remove numpy types or zero-d tensors
        metrics = denumpify_detensorize(metrics)

        if eval_loss is not None:
            metrics[f"{metric_key_prefix}_loss"] = eval_loss.mean().item()

        # Prefix all keys with metric_key_prefix + '_'
        for key in list(metrics.keys()):
            if not key.startswith(f"{metric_key_prefix}_"):
                metrics[f"{metric_key_prefix}_{key}"] = metrics.pop(key)

        return EvalLoopOutput(predictions=preds, label_ids=label_ids, metrics=metrics, num_samples=num_examples)

    def create_accelerator_and_postprocess(self):
        # We explicitly don't rely on the `Accelerator` to do gradient accumulation
        grad_acc_kwargs = {}
        if self.args.accelerator_config.gradient_accumulation_kwargs is not None:
            grad_acc_kwargs = self.args.accelerator_config.gradient_accumulation_kwargs

        # check if num_steps is attempted to be passed in gradient_accumulation_kwargs
        if "num_steps" in grad_acc_kwargs:
            if self.args.gradient_accumulation_steps > 1:
                # raise because we do not know which setting is intended.
                raise ValueError(
                    "The `AcceleratorConfig`'s `num_steps` is set but `gradient_accumulation_steps` is greater than 1 in the passed `TrainingArguments`"
                    "If using the passed `AcceleratorConfig` is desired, do not set the `TrainingArguments` `gradient_accumulation_steps`."
                )
            else:
                self.args.gradient_accumulation_steps = grad_acc_kwargs["num_steps"]

        accelerator_config = self.args.accelerator_config.to_dict()

        # Extract dataloader config params from accelerator config
        dataloader_params = ["split_batches", "dispatch_batches", "even_batches", "use_seedable_sampler"]
        dataloader_config = DataLoaderConfiguration(
            **{param: accelerator_config.pop(param) for param in dataloader_params}
        )
        if is_accelerate_available("1.1.0"):
            dataloader_config.data_seed = self.args.data_seed

        non_blocking = accelerator_config.pop("non_blocking")
        if non_blocking and not self.args.dataloader_pin_memory:
            logger.warning(
                "`non_blocking` is enabled but `dataloader_pin_memory` is not. For the best performance, it's recommended to enable both."
            )
        dataloader_config.non_blocking = non_blocking
        # this would have been updated above, no need for it anymore
        accelerator_config.pop("gradient_accumulation_kwargs")

        args = {
            "dataloader_config": dataloader_config,
            "deepspeed_plugins": self.args.deepspeed_plugin,
            # OH specific
            "distribution_strategy": self.args.distribution_strategy,
            "use_regional_compilation": self.args.use_regional_compilation,
            "compiled_autograd_enable": self.args.use_compiled_autograd,
        }
        # tp is initialized at Accelerator init phase so
        # args should be prepared here
        if self.args.tp_size > 1:
            self.is_tp_enabled = True
            args["torch_tp_plugin"] = TorchTensorParallelPlugin(tp_size=self.args.tp_size)

        # create accelerator object
        self.accelerator = GaudiAccelerator(**args)
        # some Trainer classes need to use `gather` instead of `gather_for_metrics`, thus we store a flag
        self.gather_function = self.accelerator.gather_for_metrics

        if "use_gather_object" in inspect.signature(self.gather_function).parameters.keys():
            self.gather_function = functools.partial(
                self.gather_function, use_gather_object=self.args.eval_use_gather_object
            )

        # deepspeed and accelerate flags covering both trainer args and accelerate launcher
        self.is_deepspeed_enabled = getattr(self.accelerator.state, "deepspeed_plugin", None) is not None
        self.is_fsdp_enabled = getattr(self.accelerator.state, "fsdp_plugin", None) is not None
        self.is_tp_enabled = getattr(self.accelerator.state, "torch_tp_plugin", None) is not None
        # post accelerator creation setup
        if self.is_fsdp_enabled:
            fsdp_plugin = self.accelerator.state.fsdp_plugin
            for param in ["limit_all_gathers", "activation_checkpointing"]:
                setattr(fsdp_plugin, param, self.args.fsdp_config.get(param, getattr(fsdp_plugin, param)))
            if fsdp_plugin.activation_checkpointing and self.args.gradient_checkpointing:
                raise ValueError(
                    "The activation_checkpointing in FSDP config and the gradient_checkpointing in training arg "
                    "can't be set to True simultaneously. Please use FSDP's activation_checkpointing logic "
                    "when using FSDP."
                )

        if self.is_deepspeed_enabled and getattr(self.args, "hf_deepspeed_config", None) is None:
            self.propagate_args_to_deepspeed()

        # `save_only_model` can't be used with DeepSpeed/FSDP along with `load_best_model_at_end`
        if (
            self.args.save_only_model
            and (self.is_deepspeed_enabled or self.is_fsdp_enabled)
            and self.args.load_best_model_at_end
        ):
            wrapper = "DeepSpeed" if self.is_deepspeed_enabled else "FSDP"
            raise ValueError(f"{wrapper} can't be used with `save_only_model` along with `load_best_model_at_end`.")

        # `auto_find_batch_size` isn't supported yet with DeepSpeed Zero-3
        if (
            self.is_deepspeed_enabled
            and self.accelerator.state.deepspeed_plugin.zero_stage == 3
            and self.args.auto_find_batch_size
        ):
            raise ValueError(
                "`auto_find_batch_size` isn't supported yet with DeepSpeed Zero-3. Please consider using Zero-2, Zero-1, or FSDP"
            )
        if (
            self.args.save_only_model
            and self.is_fsdp_enabled
            and "SHARDED_STATE_DICT" in str(self.accelerator.state.fsdp_plugin.state_dict_type)
        ):
            raise ValueError("save_only_model option is not compatible with FSDP state dict type 'SHARDED_STATE_DICT'")

    def propagate_args_to_deepspeed(self, auto_find_batch_size=False):
        """
        Sets values in the deepspeed plugin based on the Trainer args
        """
        from .integrations.deepspeed import GaudiTrainerDeepSpeedConfig

        ds_plugin = self.accelerator.state.deepspeed_plugin

        ds_plugin.hf_ds_config = GaudiTrainerDeepSpeedConfig(ds_plugin.hf_ds_config.config)
        ds_plugin.deepspeed_config = ds_plugin.hf_ds_config.config
        ds_plugin.hf_ds_config.trainer_config_process(self.args, auto_find_batch_size)

    def _zero_model_grad(self, model):
        if hasattr(model, "_zero_grad_kwargs"):
            model.zero_grad(**model._zero_grad_kwargs)
        else:
            # Optimization based on setting gradients to None (instead of zeroing them out) may only be used when gradients are not recorded using HPU graphs.
            # HPU graphs rely on fixed tensors - setting gradients to None will enforce their re-allocation during the backward pass each step.
            set_to_none = (
                self.args.parallel_mode != ParallelMode.DISTRIBUTED or self.args.distribution_strategy == "ddp"
            ) and not self.args.use_hpu_graphs_for_training

            try:
                model.zero_grad(set_to_none=set_to_none)
                model._zero_grad_kwargs = {"set_to_none": set_to_none}
            except TypeError:
                model.zero_grad()
                model._zero_grad_kwargs = {}

    def get_batch_samples_transformers(self, epoch_iterator, num_batches, device):
        batch_samples = []
        num_items_in_batch = None

        for _ in range(num_batches):
            try:
                batch_samples.append(next(epoch_iterator))
            except StopIteration:
                break

        count_num_items_in_batch = (
            len(batch_samples) > 0
            and "labels" in batch_samples[0]
            and (
                # num_items_in_batch is passed to model forward
                # https://github.com/huggingface/transformers/blob/v4.49.0/src/transformers/trainer.py#L3757
                self.model_accepts_loss_kwargs
                # num_items_in_batch is passed to compute_loss_func
                # https://github.com/huggingface/transformers/blob/v4.49.0/src/transformers/trainer.py#L3773
                or self.compute_loss_func is not None
                # num_items_in_batch is also verified if (self.model_accepts_loss_kwargs or self.compute_loss_func)
                # https://github.com/huggingface/transformers/blob/v4.49.0/src/transformers/trainer.py#L3790
            )
        )

        if count_num_items_in_batch:
            # For now we don't support object detection
            try:
                num_items_in_batch = torch.cat([batch["labels"] for batch in batch_samples]).ne(-100).sum()
            except (TypeError, AttributeError, RuntimeError):
                pass

        if num_items_in_batch is not None:
            if self.args.average_tokens_across_devices:
                num_items_in_batch = self.accelerator.gather(num_items_in_batch).sum()
            num_items_in_batch = num_items_in_batch.to(device)

        return batch_samples, num_items_in_batch<|MERGE_RESOLUTION|>--- conflicted
+++ resolved
@@ -1293,11 +1293,8 @@
     def _maybe_log_save_evaluate(
         self, tr_loss, _grad_norm, model, trial, epoch, ignore_keys_for_eval, start_time, learning_rate=None
     ):
-<<<<<<< HEAD
-=======
         timer = HabanaGenerationTime()
         timer.start()
->>>>>>> 36a004f6
         if self.args.adjust_throughput:
             timer.step()
 
